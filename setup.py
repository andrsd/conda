--- conflicted
+++ resolved
@@ -33,17 +33,12 @@
 with open(os.path.join(here, "README.rst")) as f:
     long_description = f.read()
 
-<<<<<<< HEAD
-scripts = ['bin/activate',
-           'bin/activate.sh',
-           'bin/activate.csh',
-           'bin/deactivate',
-           'bin/deactivate.sh',
-           'bin/deactivate.csh',
-=======
 scripts = ['shell/activate',
+           'shell/activate.sh',
+           'shell/activate.csh',
            'shell/deactivate',
->>>>>>> 10087072
+           'shell/deactivate.sh',
+           'shell/deactivate.csh',
            ]
 if sys.platform == 'win32':
     # Powershell scripts should go here
