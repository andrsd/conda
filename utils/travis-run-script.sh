--- conflicted
+++ resolved
@@ -6,7 +6,6 @@
 # turn OFF verbose printing of commands/results
 set +x
 
-<<<<<<< HEAD
 # # # # # # # # # # # # # # # # # # # # # # # # # # # # # # # # # # # # # #
 # # # # # # # # # # # # # # # # # # # # # # # # # # # # # # # # # # # # # #
 # #                                                                     # #
@@ -17,27 +16,9 @@
 
 ###########################################################################
 # HELPER FUNCTIONS                                                        #
-=======
-make_conda_entrypoint() {
-    local filepath="$1"
-    local workingdir="$2"
-	cat <<- EOF > $filepath
-	#!$(which python)
-	if __name__ == '__main__':
-	   import sys
-	   sys.path.insert(0, '$workingdir')
-	   import conda.cli
-	   sys.exit(conda.cli.main())
-	EOF
-    chmod +x $filepath
-    cat $filepath
-}
-
->>>>>>> ac6e2d30
 main_test() {
     echo "MAIN TEST"
 
-<<<<<<< HEAD
     PYTHONHASHSEED=$(python -c "import random as r; print(r.randint(0,4294967296))")
     export PYTHONHASHSEED
     echo "${PYTHONHASHSEED}"
@@ -56,28 +37,17 @@
 
     python -m pytest --cov-report xml ${shells} -m "not installed" tests
 
+    # `develop` instead of `install` to avoid coverage issues of tracking two
+    # separate "codes"
     python setup.py --version
-    python setup.py install
-=======
-    # basic unit tests
-    python -m pytest --cov-report xml --shell=bash --shell=zsh -m "not installed" tests
-    python setup.py --version
-}
-
-activate_test() {
     python setup.py develop
->>>>>>> ac6e2d30
     hash -r
     which conda
     python -m conda info
-<<<<<<< HEAD
 
     python -m pytest --cov-report xml --cov-append ${shells} -m "installed" tests
 
     echo "END MAIN TEST"
-=======
-    python -m pytest --cov-report term-missing --cov-report xml --cov-append --shell=bash --shell=zsh -m "installed" tests
->>>>>>> ac6e2d30
 }
 
 
@@ -116,12 +86,8 @@
     # the exit code of the conditional clause
     pushd conda-build
     echo
-<<<<<<< HEAD
     echo ">>>>>>>>>>>>>>>>>>>>>>>>>>>>>>>><<<<<<<<<<<<<<<<<<<<<<<<<<<<<<<<"
     echo ">>>>>>>>>>>>>>>>>>> conda-build py.test start <<<<<<<<<<<<<<<<<<"
-=======
-    echo ">>>>>>>>>>>> running conda-build unit tests >>>>>>>>>>>>>>>>>>>>>"
->>>>>>> ac6e2d30
     echo
     python -m pytest -n 2 --basetemp /tmp/cb tests || PYTEST_STATUS=$?
     echo
@@ -163,15 +129,11 @@
     conda_build_unit_test
 else
     main_test
-<<<<<<< HEAD
+    if [[ "$(uname -s)" == "Linux" ]]; then
+        activate_test
+    fi
 fi
 
 echo "DONE SCRIPT"
 # END "MAIN FUNCTION"                                                     #
-###########################################################################
-=======
-    if [[ "$(uname -s)" == "Linux" ]]; then
-        activate_test
-    fi
-fi
->>>>>>> ac6e2d30
+###########################################################################