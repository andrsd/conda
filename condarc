--- conflicted
+++ resolved
@@ -6,20 +6,10 @@
 
 channels:
   - defaults
-<<<<<<< HEAD
   - http://some.custom/channel
-=======
-  - http://some.custom/channel
-
-# environment locations. These locations are in *addition* to the system
-# location at $ROOT_DIR/envs.
-locations:
-  - ~/envs
-
 
 # Proxy settings
 #  http://[username]:[password]@[server]:[port]
 proxy_servers:
     http: http://user:pass@corp.com:8080
-    https: https://user:pass@corp.com:8080
->>>>>>> f05ac250
+    https: https://user:pass@corp.com:8080