<<<<<<< HEAD
2013-10-28   2.0.3:
-------------------
  * update bundle format
  * fix bug when displaying packages to be downloaded (thanks Crystal)

2013-10-27   2.0.2:
-------------------
  * add --index-cache option to clean command, see issue #321
  * use RPATH (instead of RUNPATH) when building packages on Linux
  
=======
2013-10-XX   2.0.2:
-------------------
  * add --index-cache option to clean command, see issue #321
  * when building packages on Linux, use RPATH (instead of RUNPATH)

>>>>>>> 3645f1ab

2013-10-23   2.0.1:
-------------------
  * add --no-prompt option to conda skeleton pypi
  * add create_default_packages to condarc (and --no-default-packages option
    to create command)


2013-10-01   2.0.0:
-------------------
  * added user/root mode and ability to soft-link across filesystems
  * added create --clone option for copying local environments
  * fixed behavior when installing into an environment which does not
    exist yet, i.e. an error occurs
  * fixed install --no-deps option
  * added --export option to list command
  * allow building of packages in "user mode"
  * regular environment locations now used for build and test
  * add ability to disallow specification names
  * add ability to read help messages from a file when install location is RO
  * restore backwards compatibility of share/clone for conda-api
  * add new conda bundle command and format
  * pass ARCH environment variable to build scripts
  * added progress bar to source download for conda build, issue #230
  * added ability to use url instead of local file to conda install --file
    and conda create --file options


2013-09-06   1.9.1:
-------------------
  * fix bug in new caching of repodata index


2013-09-05   1.9.0:
-------------------
  * add caching of repodata index
  * add activate command on Windows
  * add conda package --which option, closes issue 163
  * add ability to install file which contains multiple packages, issue 256
  * move conda share functionality to conda package --share
  * update documentation
  * improve error messages when external dependencies are unavailable
  * add implementation for issue 194: post-link or pre-unlink may append
    to a special file ${PREFIX}/.messages.txt for messages, which is display
    to the user's console after conda completes all actions
  * add conda search --outdated option, which lists only installed packages
    for which newer versions are available
  * fixed numerous Py3k issues, in particular with the build command


2013-08-16   1.8.2:
-------------------
  * add conda build --check option
  * add conda clean --lock option
  * fixed error in recipe causing conda traceback, issue 158
  * fixes conda build error in Python 3, issue 238
  * improve error message when test command fails, as well as issue 229
  * disable Python (and other packages which are used by conda itself)
    to be updated in root environment on Windows
  * simplified locking, in particular locking should never crash conda
    when files cannot be created due to permission problems


2013-08-07   1.8.1:
-------------------
  * fixed conda update for no arguments, issue 237
  * fix setting prefix before calling should_do_win_subprocess()
    part of issue 235
  * add basic subversion support when building
  * add --output option to conda build


2013-07-31   1.8.0:
-------------------
  * add Python 3 support (thanks almarklein)
  * add Mercurial support when building from source (thanks delicb)
  * allow Python (and other packages which are used by conda itself)
    to be updated in root environment on Windows
  * add conda config command
  * add conda clean command
  * removed the conda pip command
  * improve locking to be finer grained
  * made activate/deactivate work with zsh (thanks to mika-fischer)
  * allow conda build to take tarballs containing a recipe as arguments
  * add PKG_CONFIG_PATH to build environment variables
  * fix entry point scripts pointing to wrong python when building Python 3
    packages
  * allow source/sha1 in meta.yaml, issue 196
  * more informative message when there are unsatisfiable package
    specifications
  * ability to set the proxy urls in condarc
  * conda build asks to upload to binstar. This can also be configured by
    changing binstar_upload in condarc.
  * basic tab completion if the argcomplete package is installed and eval
    "$(register-python-argcomplete conda)" is added to the bash profile.


2013-07-02   1.7.2:
-------------------
  * fixed conda update when packages include a post-link step which was
    caused by subprocess being lazily imported, fixed by 0d0b860
  * improve error message when 'chrpath' or 'patch' is not installed and
    needed by build framework
  * fixed sharing/cloning being broken (issue 179)
  * add the string LOCKERROR to the conda lock error message


2013-06-21   1.7.1:
-------------------
  * fix "executable" not being found on Windows when ending with .bat when
    launching application
  * give a better error message from when a repository does not exist


2013-06-20   1.7.0:
-------------------
  * allow ${PREFIX} in app_entry
  * add binstar upload information after conda build finishes


2013-06-20   1.7.0a2:
---------------------
  * add global conda lock file for only allowing one instance of conda
    to run at the same time
  * add conda skeleton command to create recipes from PyPI
  * add ability to run post-link and pre-unlink script


2013-06-13   1.7.0a1:
---------------------
  * add ability to build conda packages from "recipes", using the conda build
    command, for some examples, see:
    https://github.com/ContinuumIO/conda-recipes
  * fixed bug in conda install --force
  * conda update command no longer uses anaconda as default package name
  * add proxy support
  * added application API to conda.api module
  * add -c/--channel and --override-channels flags (issue 121).
  * add default and system meta-channels, for use in .condarc and with -c
    (issue 122).
  * fixed ability to install ipython=0.13.0 (issue 130)


2013-06-05   1.6.0:
-------------------
  * update package command to reflect changes in repodata
  * fixed refactoring bugs in share/clone
  * warn when anaconda processes are running on install in Windows (should
    fix most permissions errors on Windows)


2013-05-31   1.6.0rc2:
----------------------
  * conda with no arguments now prints help text (issue 111)
  * don't allow removing conda from root environment
  * conda update python does no longer update to Python 3, also ensure that
    conda itself is always installed into the root environment (issue 110)


2013-05-30   1.6.0rc1:
----------------------
  * major internal refactoring
  * use new "depends" key in repodata
  * uses pycosat to solve constraints more efficiently
  * add hard-linking on Windows
  * fixed linking across filesystems (issue 103)
  * add conda remove --features option
  * added more tests, in particular for new dependency resolver
  * add internal DSL to perform install actions
  * add package size to download preview
  * add conda install --force and --no-deps options
  * fixed conda help command
  * add conda remove --all option for removing entire environment
  * fixed source activate on systems where sourcing a gives "bash" as $0
  * add information about installed versions to conda search command
  * removed known "locations"
  * add output about installed packages when update and install do nothing
  * changed default when prompted for y/n in CLI to yes


2013-04-29   1.5.2:
-------------------
  * fixed issue 59: bad error message when pkgs dir is not writable


2013-04-19   1.5.1:
-------------------
  * fixed issue 71 and (73 duplicate): not being able to install packages
    starting with conda (such as 'conda-api')
  * fixed issue 69 (not being able to update Python / NumPy)
  * fixed issue 76 (cannot install mkl on OSX)


2013-03-22   1.5.0:
-------------------
  * add conda share and clone commands
  * add (hidden) --output-json option to clone, share and info commands
    to support the conda-api package
  * add repo sub-directory type 'linux-armv6l'


2013-03-12   1.4.6:
-------------------
  * fixed channel selection (issue #56)


2013-03-11   1.4.5:
-------------------
  * fix issue #53 with install for meta packages
  * add -q/--quiet option to update command


2013-03-09   1.4.4:
-------------------
  * use numpy 1.7 as default on all platfroms


2013-03-09   1.4.3:
-------------------
  * fixed bug in conda.builder.share.clone_bundle()


2013-03-08   1.4.2:
-------------------
  * feature selection fix for update
  * Windows: don't allow linking or unlinking python from the root
             environment because the file lock, see issue #42


2013-03-07   1.4.1:
-------------------
  * fix some feature selection bugs
  * never exit in activate and deactivate
  * improve help and error messages


2013-03-05   1.4.0:
-------------------
  * fixed conda pip NAME==VERSION
  * added conda info --license option
  * add source activate and deactivate commands
  * rename the old activate and deactivate to link and unlink
  * add ability for environments to track "features"
  * add ability to distinguish conda build packages from Anaconda
    packages by adding a "file_hash" meta-data field in info/index.json
  * add conda.builder.share module


2013-02-05   1.3.5:
-------------------
  * fixed detecting untracked files on Windows
  * removed backwards compatibility to conda 1.0 version


2013-01-28   1.3.4:
-------------------
  * fixed conda installing itself into environments (issue #10)
  * fixed non-existing channels being silently ignored (issue #12)
  * fixed trailing slash in ~/.condarc file cause crash (issue #13)
  * fixed conda list not working when ~/.condarc is missing (issue #14)
  * fixed conda install not working for Python 2.6 environment (issue #17)
  * added simple first cut implementation of remove command (issue #11)
  * pip, build commands: only package up new untracked files
  * allow a system-wide <sys.prefix>/.condarc (~/.condarc takes precedence)
  * only add pro channel is no condarc file exists (and license is valid)


2013-01-23   1.3.3:
-------------------
  * fix conda create not filtering channels correctly
  * remove (hidden) --test and --testgui options


2013-01-23   1.3.2:
-------------------
  * fix deactivation of packages with same build number
    note that conda upgrade did not suffer from this problem, as was using
    separate logic


2013-01-22   1.3.1:
-------------------
  * fix bug in conda update not installing new dependencies


2013-01-22   1.3.0:
-------------------
  * added conda package command
  * added conda index command
  * added -c, --canonical option to list and search commands
  * fixed conda --version on Windows
  * add this changelog


2012-11-21   1.2.1:
-------------------
  * remove ambiguity from conda update command


2012-11-20   1.2.0:
-------------------
  * "conda upgrade" now updates from AnacondaCE to Anaconda (removed
    upgrade2pro
  * add versioneer


2012-11-13   1.1.0:
-------------------
  * Many new features implemented by Bryan


2012-09-06   1.0.0:
-------------------
  * initial release<|MERGE_RESOLUTION|>--- conflicted
+++ resolved
@@ -1,4 +1,3 @@
-<<<<<<< HEAD
 2013-10-28   2.0.3:
 -------------------
   * update bundle format
@@ -9,14 +8,6 @@
   * add --index-cache option to clean command, see issue #321
   * use RPATH (instead of RUNPATH) when building packages on Linux
   
-=======
-2013-10-XX   2.0.2:
--------------------
-  * add --index-cache option to clean command, see issue #321
-  * when building packages on Linux, use RPATH (instead of RUNPATH)
-
->>>>>>> 3645f1ab
-
 2013-10-23   2.0.1:
 -------------------
   * add --no-prompt option to conda skeleton pypi
