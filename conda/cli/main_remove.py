# (c) 2012-2013 Continuum Analytics, Inc. / http://continuum.io
# All Rights Reserved
#
# conda is distributed under the terms of the BSD 3-clause license.
# Consult LICENSE.txt or http://opensource.org/licenses/BSD-3-Clause.

from __future__ import print_function, division, absolute_import

from os.path import join

import argparse
from argparse import RawDescriptionHelpFormatter
import errno
import logging

from conda import config
from conda import plan
from conda.cli import common
from conda.console import json_progress_bars


help = "%s a list of packages from a specified conda environment."
descr = help + """
Normally, only the specified package is removed, and not the packages
which may depend on the package.  Hence this command should be used
with caution.  Note:  conda uninstall is an alias for conda remove.
"""
example = """
Examples:

    conda %s -n myenv scipy

"""

uninstall_help = "Alias for conda remove.  See conda remove --help."
log = logging.getLogger(__name__)

def configure_parser(sub_parsers, name='remove'):
    if name == 'remove':
        p = sub_parsers.add_parser(
            name,
            formatter_class=RawDescriptionHelpFormatter,
            description=descr % name.capitalize(),
            help=help % name.capitalize(),
            epilog=example % name,
            add_help=False,
        )
    else:
        p = sub_parsers.add_parser(
            name,
            formatter_class=RawDescriptionHelpFormatter,
            description=uninstall_help,
            help=uninstall_help,
            epilog=example % name,
            add_help=False,
        )
    common.add_parser_help(p)
    common.add_parser_yes(p)
    common.add_parser_json(p)
    p.add_argument(
        "--all",
        action="store_true",
        help="%s all packages, i.e., the entire environment." % name.capitalize(),
    )
    p.add_argument(
        "--features",
        action="store_true",
        help="%s features (instead of packages)." % name.capitalize(),
    )
    common.add_parser_no_pin(p)
    common.add_parser_channels(p)
    common.add_parser_prefix(p)
    common.add_parser_quiet(p)
    common.add_parser_use_index_cache(p)
    common.add_parser_use_local(p)
    common.add_parser_offline(p)
    p.add_argument(
        "--force-pscheck",
        action="store_true",
<<<<<<< HEAD
        help=("force removal (when package process is running) (deprecated)"
              if config.platform == 'win' else argparse.SUPPRESS)
=======
        help=("Force removal (when package process is running)."
                if config.platform == 'win' else argparse.SUPPRESS)
>>>>>>> 8b0deb15
    )
    p.add_argument(
        'package_names',
        metavar='package_name',
        action="store",
        nargs='*',
        help="Package names to %s from the environment." % name,
    ).completer = common.InstalledPackages
    p.set_defaults(func=execute)


@common.deprecation_warning
def execute(args, parser):
    import sys

    import conda.plan as plan
    import conda.instructions as inst
    from conda.install import rm_rf, linked
    from conda import config

    if not (args.all or args.package_names):
        common.error_and_exit('no package names supplied,\n'
                              '       try "conda remove -h" for more details',
                              json=args.json,
                              error_type="ValueError")

    prefix = common.get_prefix(args)
    if args.all and prefix == config.default_prefix:
        common.error_and_exit("cannot remove current environment. deactivate and run conda remove again")
    common.check_write('remove', prefix, json=args.json)
    common.ensure_override_channels_requires_channel(args, json=args.json)
    channel_urls = args.channel or ()
    if args.use_local:
        from conda.fetch import fetch_index
        from conda.utils import url_path
        try:
            from conda_build.config import croot
        except ImportError:
            common.error_and_exit("you need to have 'conda-build >= 1.7.1' installed"
                                  " to use the --use-local option",
                                  json=args.json,
                                  error_type="RuntimeError")
        # remove the cache such that a refetch is made,
        # this is necessary because we add the local build repo URL
        fetch_index.cache = {}
        index = common.get_index_trap(channel_urls=[url_path(croot)] + list(channel_urls),
                                      prepend=not args.override_channels,
                                      use_cache=args.use_index_cache,
                                      json=args.json,
                                      offline=args.offline)
    else:
        index = common.get_index_trap(channel_urls=channel_urls,
                                      prepend=not args.override_channels,
                                      use_cache=args.use_index_cache,
                                      json=args.json,
                                      offline=args.offline)
    specs = None
    if args.features:
        features = set(args.package_names)
        actions = plan.remove_features_actions(prefix, index, features)

    elif args.all:
        if plan.is_root_prefix(prefix):
            common.error_and_exit('cannot remove root environment,\n'
                                  '       add -n NAME or -p PREFIX option',
                                  json=args.json,
                                  error_type="CantRemoveRoot")

        actions = {inst.PREFIX: prefix}
        for dist in sorted(linked(prefix)):
            plan.add_unlink(actions, dist)

    else:
        specs = common.specs_from_args(args.package_names)
        if (plan.is_root_prefix(prefix) and
            common.names_in_specs(common.root_no_rm, specs)):
            common.error_and_exit('cannot remove %s from root environment' %
                                  ', '.join(common.root_no_rm),
                                  json=args.json,
                                  error_type="CantRemoveFromRoot")
        actions = plan.remove_actions(prefix, specs, index=index, pinned=args.pinned)

    if plan.nothing_to_do(actions):
        if args.all:
            rm_rf(prefix)

            if args.json:
                common.stdout_json({
                    'success': True,
                    'actions': actions
                })
            return
        common.error_and_exit('no packages found to remove from '
                              'environment: %s' % prefix,
                              json=args.json,
                              error_type="PackageNotInstalled")

    if not args.json:
        print()
        print("Package plan for package removal in environment %s:" % prefix)
        plan.display_actions(actions, index)

    if args.json and args.dry_run:
        common.stdout_json({
            'success': True,
            'dry_run': True,
            'actions': actions
        })
        return


    if args.json and not args.quiet:
        with json_progress_bars():
            plan.execute_actions(actions, index, verbose=not args.quiet)
    else:
        plan.execute_actions(actions, index, verbose=not args.quiet)
        if specs:
            try:
                with open(join(prefix, 'conda-meta', 'history'), 'a') as f:
                    f.write('# remove specs: %s\n' % specs)
            except IOError as e:
                if e.errno == errno.EACCES:
                    log.debug("Can't write the history file")
                else:
                    raise

    if args.all:
        rm_rf(prefix)

    if args.json:
        common.stdout_json({
            'success': True,
            'actions': actions
        })<|MERGE_RESOLUTION|>--- conflicted
+++ resolved
@@ -77,13 +77,8 @@
     p.add_argument(
         "--force-pscheck",
         action="store_true",
-<<<<<<< HEAD
-        help=("force removal (when package process is running) (deprecated)"
+        help=("Force removal (when package process is running) (deprecated)"
               if config.platform == 'win' else argparse.SUPPRESS)
-=======
-        help=("Force removal (when package process is running)."
-                if config.platform == 'win' else argparse.SUPPRESS)
->>>>>>> 8b0deb15
     )
     p.add_argument(
         'package_names',
