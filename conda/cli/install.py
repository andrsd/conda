--- conflicted
+++ resolved
@@ -6,12 +6,12 @@
 
 from __future__ import absolute_import, division, print_function, unicode_literals
 
+from difflib import get_close_matches
 import errno
 import logging
 import os
+from os.path import abspath, basename, exists, isdir, join
 import re
-from difflib import get_close_matches
-from os.path import abspath, basename, exists, isdir, join
 
 from . import common
 from .._vendor.auxlib.ish import dals
@@ -20,19 +20,10 @@
 from ..common.compat import on_win, text_type
 from ..core.index import get_index
 from ..core.linked_data import linked as install_linked
-<<<<<<< HEAD
 from ..exceptions import (CondaEnvironmentNotFoundError, CondaIOError, CondaImportError,
-                          CondaValueError, DirectoryNotFoundError, DryRunExit,
-                          TooManyArgumentsError, UnsatisfiableError, CondaOSError,
-                          PackageNotFoundError, NoPackagesFoundError, CondaSystemExit)
-=======
-from ..exceptions import (CondaEnvironmentNotFoundError,
-                          CondaIOError, CondaImportError, CondaOSError,
-                          CondaRuntimeError, CondaSystemExit, CondaValueError,
-                          DirectoryNotFoundError, DryRunExit, LockError, NoPackagesFoundError,
-                          PackageNotFoundError, TooManyArgumentsError, UnsatisfiableError,
-                          PackageNotInstalledError)
->>>>>>> ea0b3f32
+                          CondaOSError, CondaSystemExit, CondaValueError, DirectoryNotFoundError,
+                          DryRunExit, NoPackagesFoundError, PackageNotFoundError,
+                          PackageNotInstalledError, TooManyArgumentsError, UnsatisfiableError)
 from ..misc import append_env, clone_env, explicit, touch_nonadmin
 from ..models.channel import prioritize_channels
 from ..plan import (display_actions, execute_actions, get_pinned_specs, install_actions_list,
@@ -158,11 +149,7 @@
         for name in args.packages:
             common.arg2spec(name, json=context.json, update=True)
             if name not in linked_names and common.prefix_if_in_private_env(name) is None:
-<<<<<<< HEAD
-                raise PackageNotFoundError(name)
-=======
                 raise PackageNotInstalledError(prefix, name)
->>>>>>> ea0b3f32
 
     if newenv and not args.no_default_packages:
         default_packages = list(context.create_default_packages)
