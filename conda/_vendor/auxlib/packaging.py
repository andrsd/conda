# -*- coding: utf-8 -*-
"""
=====
Usage
=====

Method #1: auxlib.packaging as a run time dependency
---------------------------------------------------

Place the following lines in your package's main __init__.py

from auxlib import get_version
__version__ = get_version(__file__)



Method #2: auxlib.packaging as a build time-only dependency
----------------------------------------------------------


import auxlib

# When executing the setup.py, we need to be able to import ourselves, this
# means that we need to add the src directory to the sys.path.
here = os.path.abspath(os.path.dirname(__file__))
src_dir = os.path.join(here, "auxlib")
sys.path.insert(0, src_dir)

setup(
    version=auxlib.__version__,
    cmdclass={
        'build_py': auxlib.BuildPyCommand,
        'sdist': auxlib.SDistCommand,
        'test': auxlib.Tox,
    },
)



Place the following lines in your package's main __init__.py

from auxlib import get_version
__version__ = get_version(__file__)


Method #3: write .version file
------------------------------



Configuring `python setup.py test` for Tox
------------------------------------------

must use setuptools (distutils doesn't have a test cmd)

setup(
    version=auxlib.__version__,
    cmdclass={
        'build_py': auxlib.BuildPyCommand,
        'sdist': auxlib.SDistCommand,
        'test': auxlib.Tox,
    },
)


"""
from __future__ import absolute_import, division, print_function

from collections import namedtuple
from distutils.command.build_py import build_py
from distutils.command.sdist import sdist
from distutils.util import convert_path
from fnmatch import fnmatchcase
from logging import getLogger
from os import getenv, listdir, remove
from os.path import abspath, dirname, expanduser, isdir, isfile, join
from re import compile
from shlex import split
<<<<<<< HEAD
from subprocess import CalledProcessError, Popen, PIPE
from fnmatch import fnmatchcase
from distutils.command.build_py import build_py
from distutils.command.sdist import sdist
from distutils.util import convert_path
=======
from subprocess import CalledProcessError, PIPE, Popen
import sys
>>>>>>> d75d6a6a

log = getLogger(__name__)

Response = namedtuple('Response', ['stdout', 'stderr', 'rc'])
GIT_DESCRIBE_REGEX = compile(r"(?:[_-a-zA-Z]*)"
                             r"(?P<version>[a-zA-Z0-9.]+)"
                             r"(?:-(?P<post>\d+)-g(?P<hash>[0-9a-f]{7,}))$")


def call(command, path=None, raise_on_error=True):
    path = sys.prefix if path is None else abspath(path)
    p = Popen(split(command), cwd=path, stdout=PIPE, stderr=PIPE)
    stdout, stderr = p.communicate()
    rc = p.returncode
    log.debug("{0} $  {1}\n"
              "  stdout: {2}\n"
              "  stderr: {3}\n"
              "  rc: {4}"
              .format(path, command, stdout, stderr, rc))
    if raise_on_error and rc != 0:
        raise CalledProcessError(rc, command, "stdout: {0}\nstderr: {1}".format(stdout, stderr))
    return Response(stdout.decode('utf-8'), stderr.decode('utf-8'), int(rc))


def _get_version_from_version_file(path):
    file_path = join(path, '.version')
    if isfile(file_path):
        with open(file_path, 'r') as fh:
            return fh.read().strip()


def _git_describe_tags(path):
    try:
        call("git update-index --refresh", path, raise_on_error=False)
    except CalledProcessError as e:
        # git is probably not installed
        log.warn(repr(e))
        return None
    response = call("git describe --tags --long", path, raise_on_error=False)
    if response.rc == 0:
        return response.stdout.strip()
    elif response.rc == 128 and "no names found" in response.stderr.lower():
        # directory is a git repo, but no tags found
        return None
    elif response.rc == 128 and "not a git repository" in response.stderr.lower():
        return None
    elif response.rc == 127:
        log.error("git not found on path: PATH={0}".format(getenv('PATH', None)))
        raise CalledProcessError(response.rc, response.stderr)
    else:
        raise CalledProcessError(response.rc, response.stderr)


def _get_version_from_git_tag(path):
    """Return a PEP440-compliant version derived from the git status.
    If that fails for any reason, return the changeset hash.
    """
    m = GIT_DESCRIBE_REGEX.match(_git_describe_tags(path) or '')
    if m is None:
        return None
    version, post_commit, hash = m.groups()
    return version if post_commit == '0' else "{0}.post{1}+{2}".format(version, post_commit, hash)


def get_version(dunder_file):
    """Returns a version string for the current package, derived
    either from git or from a .version file.

    This function is expected to run in two contexts. In a development
    context, where .git/ exists, the version is pulled from git tags.
    Using the BuildPyCommand and SDistCommand classes for cmdclass in
    setup.py will write a .version file into any dist.

    In an installed context, the .version file written at dist build
    time is the source of version information.

    """
    path = abspath(expanduser(dirname(dunder_file)))
    try:
        return _get_version_from_version_file(path) or _get_version_from_git_tag(path)
    except CalledProcessError as e:
        log.warn(repr(e))
        return None
    except Exception as e:
        log.exception(e)
        return None


def write_version_into_init(target_dir, version):
    target_init_file = join(target_dir, "__init__.py")
    assert isfile(target_init_file), "File not found: {0}".format(target_init_file)
    with open(target_init_file, 'r') as f:
        init_lines = f.readlines()
    for q in range(len(init_lines)):
        if init_lines[q].startswith('__version__'):
            init_lines[q] = '__version__ = "{0}"\n'.format(version)
        elif (init_lines[q].startswith(('from auxlib', 'import auxlib'))
              or 'auxlib.packaging' in init_lines[q]):
            init_lines[q] = None
    print("UPDATING {0}".format(target_init_file))
    remove(target_init_file)
    with open(target_init_file, 'w') as f:
        f.write(''.join(l for l in init_lines if l is not None))


def write_version_file(target_dir, version):
    assert isdir(target_dir), "Directory not found: {0}".format(target_dir)
    target_file = join(target_dir, ".version")
    print("WRITING {0} with version {1}".format(target_file, version))
    with open(target_file, 'w') as f:
        f.write(version)


class BuildPyCommand(build_py):
    def run(self):
        build_py.run(self)
        target_dir = join(self.build_lib, self.distribution.metadata.name)
        write_version_into_init(target_dir, self.distribution.metadata.version)
        write_version_file(target_dir, self.distribution.metadata.version)
        # TODO: separate out .version file implementation


class SDistCommand(sdist):
    def make_release_tree(self, base_dir, files):
        sdist.make_release_tree(self, base_dir, files)
        target_dir = join(base_dir, self.distribution.metadata.name)
        write_version_into_init(target_dir, self.distribution.metadata.version)
        write_version_file(target_dir, self.distribution.metadata.version)


# swiped from setuptools
def find_packages(where='.', exclude=()):
    out = []
    stack = [(convert_path(where), '')]
    while stack:
        where, prefix = stack.pop(0)
        for name in listdir(where):
            fn = join(where, name)
            if ('.' not in name and isdir(fn) and
                    isfile(join(fn, '__init__.py'))
                ):
                out.append(prefix + name)
                stack.append((fn, prefix + name + '.'))
    for pat in list(exclude) + ['ez_setup', 'distribute_setup']:
        out = [item for item in out if not fnmatchcase(item, pat)]
    return out


if __name__ == "__main__":
    # rewrite __init__.py in target_dir
    target_dir = abspath(sys.argv[1])
    version = get_version(join(target_dir, "__init__.py"))
    write_version_into_init(target_dir, version)<|MERGE_RESOLUTION|>--- conflicted
+++ resolved
@@ -76,16 +76,7 @@
 from os.path import abspath, dirname, expanduser, isdir, isfile, join
 from re import compile
 from shlex import split
-<<<<<<< HEAD
-from subprocess import CalledProcessError, Popen, PIPE
-from fnmatch import fnmatchcase
-from distutils.command.build_py import build_py
-from distutils.command.sdist import sdist
-from distutils.util import convert_path
-=======
 from subprocess import CalledProcessError, PIPE, Popen
-import sys
->>>>>>> d75d6a6a
 
 log = getLogger(__name__)
 
