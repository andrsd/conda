# -*- coding: utf-8 -*-
from __future__ import absolute_import, division, print_function, unicode_literals

import sys
from logging import getLogger
from traceback import format_exc

from . import CondaError, text_type
from .compat import iteritems, iterkeys


class LockError(CondaError, RuntimeError):
    def __init__(self, message):
        msg = "Lock error: %s" % message
        super(LockError, self).__init__(msg)


class ArgumentError(CondaError):
    def __init__(self, message, **kwargs):
        super(ArgumentError, self).__init__(message, **kwargs)


class CommandArgumentError(ArgumentError):
    def __init__(self, message, **kwargs):
        command = ' '.join(sys.argv)
        super(CommandArgumentError, self).__init__(message, command=command, **kwargs)


class ArgumentNotFoundError(ArgumentError):
    def __init__(self, argument, *args):
        self.argument = argument
        msg = 'Argument not found: %s. %s' \
              % (argument, ' '.join(text_type(arg) for arg in self.args))
        super(ArgumentNotFoundError, self).__init__(msg)


class TooManyArgumentsError(ArgumentError):
    def __init__(self, expected, received, offending_arguments, optional_message='',
                 *args):
        self.expected = expected
        self.received = received
        self.offending_arguments = offending_arguments
        self.optional_message = optional_message

        suffix = 's' if received - expected > 1 else ''
        msg = ('Too many arguments: %s. Got %s argument%s (%s) and expected %s.' %
               (optional_message, received, suffix, ', '.join(offending_arguments), expected))
        super(TooManyArgumentsError, self).__init__(msg, *args)


class TooFewArgumentsError(ArgumentError):
    def __init__(self, expected, received, optional_message='', *args):
        self.expected = expected
        self.received = received
        self.optional_message = optional_message

        msg = 'Too few arguments: %s. Got %s arguments and expected %s.' %\
              (optional_message, received, expected)
        super(TooFewArgumentsError, self).__init__(msg, *args)


class CommandError(CondaError):
    def __init__(self, command, message):
        self.command = command
        extra_info = ' '.join(text_type(arg) for arg in self.args)
        msg = "Command Error: error with command '%s'. %s %s" % (command, message, extra_info)
        super(CommandError, self).__init__(msg)


class CommandNotFoundError(CommandError):
    def __init__(self, command, message):
        self.command = command
        msg = "Command not found: '%s'. %s" % (command, message)
        super(CommandNotFoundError, self).__init__(command, msg)


class CondaFileNotFoundError(CondaError, OSError):
    def __init__(self, filename, *args):
        self.filename = filename
        msg = "File not found: '%s'." % filename
        super(CondaFileNotFoundError, self).__init__(msg, *args)


class DirectoryNotFoundError(CondaError):
    def __init__(self, directory, message, *args):
        self.directory = directory
        msg = 'Directory not found: %s' % directory
        super(DirectoryNotFoundError, self).__init__(msg)


class CondaEnvironmentNotFoundError(CondaError, EnvironmentError):
    """ Raised when a requested environment cannot be found.

    args:
        environment_name_or_prefix (str): either the name or location of an environment
    """
    def __init__(self, environment_name_or_prefix, *args, **kwargs):
        msg = ("Could not find environment: %s .\n"
               "You can list all discoverable environments with `conda info --envs`."
               % environment_name_or_prefix)
        self.environment_name_or_prefix = environment_name_or_prefix
        super(CondaEnvironmentNotFoundError, self).__init__(msg, *args, **kwargs)


class CondaEnvironmentError(CondaError, EnvironmentError):
    def __init__(self, message, *args):
        msg = 'Environment error: %s' % message
        super(CondaEnvironmentError, self).__init__(msg, *args)


class DryRunExit(CondaError):
    def __init__(self, message):
        msg = 'Dry run exiting: %s' % message
        super(DryRunExit, self).__init__(msg)


class CondaSystemExit(CondaError, SystemExit):
    def __init__(self, *args):
        msg = ' '.join(text_type(arg) for arg in self.args)
        super(CondaSystemExit, self).__init__(msg)


class SubprocessExit(CondaError):
<<<<<<< HEAD
    def __init__(self, *args):
        msg = 'Subprocess exiting %s' % ' '.join(text_type(arg) for arg in self.args)
        super(SubprocessExit, self).__init__(msg)
=======
    def __init__(self, *args, **kwargs):
        super(SubprocessExit, self).__init__(*args, **kwargs)
>>>>>>> 52ada372


class PaddingError(CondaError):
    def __init__(self, *args):
        msg = 'Padding error: %s' % ' '.join(text_type(arg) for arg in self.args)
        super(PaddingError, self).__init__(msg)


class LinkError(CondaError):
    def __init__(self, message):
        msg = 'Link error: %s ' % message
        super(LinkError, self).__init__(msg)


class CondaOSError(CondaError, OSError):
    def __init__(self, message):
        msg = 'OS error: %s' % message
        super(CondaOSError, self).__init__(msg)


class ProxyError(CondaError):
    def __init__(self, message):
        msg = 'Proxy error: %s' % message
        super(ProxyError, self).__init__(msg)


class CondaIOError(CondaError, IOError):
    def __init__(self, message, *args):
        msg = 'IO error: %s' % message
        super(CondaIOError, self).__init__(msg)


class CondaFileIOError(CondaIOError):
    def __init__(self, filepath, message, *args):
        self.filepath = filepath

        msg = "Couldn't read or write to file. '%s'. %s" % (filepath, message)
        super(CondaFileIOError, self).__init__(msg, *args)


class CondaKeyError(CondaError, KeyError):
    def __init__(self, key, message, *args):
        self.key = key

        self.msg = "Error with key '%s': %s" % (key, message)
        super(CondaKeyError, self).__init__(self.msg, *args)


class ChannelError(CondaError):
    def __init__(self, message, *args):
        msg = 'Channel Error: %s' % message
        super(ChannelError, self).__init__(msg)


class ChannelNotAllowed(ChannelError):
    def __init__(self, message, *args):
        msg = 'Channel not allowed: %s' % message
        super(ChannelNotAllowed, self).__init__(msg, *args)


class CondaImportError(CondaError, ImportError):
    def __init__(self, message):
        msg = 'Import error: %s' % message
        super(CondaImportError, self).__init__(msg)


class ParseError(CondaError):
    def __init__(self, message):
        msg = 'Parse error: %s' % message
        super(ParseError, self).__init__(msg)


class CouldntParseError(ParseError):
    def __init__(self, reason):
        self.reason = reason
        super(CouldntParseError, self).__init__(self.args[0])


class MD5MismatchError(CondaError):
    def __init__(self, message):
        msg = 'MD5MismatchError: %s' % message
        super(MD5MismatchError, self).__init__(msg)


class PackageNotFoundError(CondaError):
    def __init__(self, package_name, message, *args):
        self.package_name = package_name
        msg = "Package not found: '%s' %s" % (package_name, message)
        super(PackageNotFoundError, self).__init__(msg)


class CondaHTTPError(CondaError):
    def __init__(self, message):
        msg = 'HTTP Error: %s' % message
        super(CondaHTTPError, self).__init__(msg)


class CondaRevisionError(CondaError):
    def __init__(self, message):
        msg = 'Revision Error :%s' % message
        super(CondaRevisionError, self).__init__(msg)


class AuthenticationError(CondaError):
    pass


class NoPackagesFoundError(CondaError, RuntimeError):
    '''An exception to report that requested packages are missing.

    Args:
        bad_deps: a list of tuples of MatchSpecs, assumed to be dependency
        chains, from top level to bottom.

    Returns:
        Raises an exception with a formatted message detailing the
        missing packages and/or dependencies.
    '''
    def __init__(self, bad_deps):
        from .resolve import dashlist
        from .base.context import subdir

        deps = set(q[-1].spec for q in bad_deps)
        if all(len(q) > 1 for q in bad_deps):
            what = "Dependencies" if len(bad_deps) > 1 else "Dependency"
        elif all(len(q) == 1 for q in bad_deps):
            what = "Packages" if len(bad_deps) > 1 else "Package"
        else:
            what = "Packages/dependencies"
        bad_deps = dashlist(' -> '.join(map(str, q)) for q in bad_deps)
        msg = '%s missing in current %s channels: %s' % (what, subdir, bad_deps)
        super(NoPackagesFoundError, self).__init__(msg)
        self.pkgs = deps


class UnsatisfiableError(CondaError, RuntimeError):
    '''An exception to report unsatisfiable dependencies.

    Args:
        bad_deps: a list of tuples of objects (likely MatchSpecs).
        chains: (optional) if True, the tuples are interpreted as chains
            of dependencies, from top level to bottom. If False, the tuples
            are interpreted as simple lists of conflicting specs.

    Returns:
        Raises an exception with a formatted message detailing the
        unsatisfiable specifications.
    '''
    def __init__(self, bad_deps, chains=True):
        from .resolve import dashlist, MatchSpec

        bad_deps = [list(map(lambda x: x.spec, dep)) for dep in bad_deps]
        if chains:
            chains = {}
            for dep in sorted(bad_deps, key=len, reverse=True):
                dep1 = [str(MatchSpec(s)).partition(' ') for s in dep[1:]]
                key = (dep[0],) + tuple(v[0] for v in dep1)
                vals = ('',) + tuple(v[2] for v in dep1)
                found = False
                for key2, csets in iteritems(chains):
                    if key2[:len(key)] == key:
                        for cset, val in zip(csets, vals):
                            cset.add(val)
                        found = True
                if not found:
                    chains[key] = [{val} for val in vals]
            bad_deps = []
            for key, csets in iteritems(chains):
                deps = []
                for name, cset in zip(key, csets):
                    if '' not in cset:
                        pass
                    elif len(cset) == 1:
                        cset.clear()
                    else:
                        cset.remove('')
                        cset.add('*')
                    if name[0] == '@':
                        name = 'feature:' + name[1:]
                    deps.append('%s %s' % (name, '|'.join(sorted(cset))) if cset else name)
                chains[key] = ' -> '.join(deps)
            bad_deps = [chains[key] for key in sorted(iterkeys(chains))]
            msg = '''The following specifications were found to be in conflict:%s
Use "conda info <package>" to see the dependencies for each package.'''
        else:
            bad_deps = [sorted(dep) for dep in bad_deps]
            bad_deps = [', '.join(dep) for dep in sorted(bad_deps)]
            msg = '''The following specifications were found to be incompatible with the
others, or with the existing package set:%s
Use "conda info <package>" to see the dependencies for each package.'''
        msg = msg % dashlist(bad_deps)
        super(UnsatisfiableError, self).__init__(msg)


class InstallError(CondaError):
    def __init__(self, message):
        msg = 'Install error: %s' % message
        super(InstallError, self).__init__(msg)


class RemoveError(CondaError):
    def __init__(self, message):
        msg = 'Remove Error: %s' % message
        super(RemoveError, self).__init__(msg)


class CondaIndexError(CondaError, IndexError):
    def __init__(self, message):
        msg = 'Index error: %s' % message
        super(CondaIndexError, self).__init__(msg)


class CondaRuntimeError(CondaError, RuntimeError):
    def __init__(self, message):
        msg = 'Runtime error: %s' % message
        super(CondaRuntimeError, self).__init__(msg)


class CondaValueError(CondaError, ValueError):
    def __init__(self, message, *args):
        msg = 'Value error: %s' % message
        super(CondaValueError, self).__init__(msg)


class CondaTypeError(CondaError, TypeError):
    def __init__(self, expected_type, received_type, optional_message):
        msg = "Type error: expected type '%s' and got type '%s'. %s"
        super(CondaTypeError, self).__init__(msg)


class CondaAssertionError(CondaError, AssertionError):
    def __init__(self, message):
        msg = 'Assertion error: %s' % message
        super(CondaAssertionError, self).__init__(msg)


class CondaHistoryError(CondaError):
    def __init__(self, message):
        msg = 'History error: %s' % message
        super(CondaHistoryError, self).__init__(msg)


class CondaSignatureError(CondaError):
    def __init__(self, message):
        msg = 'Signature error: %s' % message
        super(CondaSignatureError, self).__init__(msg)


def print_conda_exception(exception):
    from conda.base.context import context

    stdoutlogger = getLogger('stdout')
    stderrlogger = getLogger('stderr')

    if context.json:
        import json
        # stdoutlogger.info('https://anaconda.org/t/fjffjelk3jl4TGEGGjl343/username/package/')
        # stdoutlogger.info('https://hello.world.com/t/fjffjelk3jl4TGEGGjl343/username/package/')
        # stdoutlogger.info('https://helloworld.com/t/fjffjelk3jl4TGEGGjl343/username/package/')
        # stdoutlogger.info('http://helloworld.com/t/fjffjelk3jl4TGEGGjl343/username/package/')
        # stdoutlogger.info('http://helloworld.com:8888/t/fjffjelk3jl4TGEGGjl343/username/package/')
        stdoutlogger.info(json.dumps(exception.dump_map(), indent=2, sort_keys=True))
    else:
        stderrlogger.info(repr(exception))

def get_info():
    from conda.cli import conda_argparse
    from conda.cli.main_info import configure_parser
    from shlex import split
    from conda.common.io import captured

    p = conda_argparse.ArgumentParser()
    sub_parsers = p.add_subparsers(metavar='command', dest='cmd')
    configure_parser(sub_parsers)

    args = p.parse_args(split("info"))
    with captured() as c:
        args.func(args, p)
    return c.stdout, c.stderr


def print_unexpected_error_message(e):
    # bomb = "\U0001F4A3 "
    # explosion = "\U0001F4A5 "
    # fire = "\U0001F525 "
    # print("%s  %s  %s" % (3*bomb, 3*explosion, 3*fire))
    traceback = format_exc()

    stderrlogger = getLogger('stderr')

    from conda.base.context import context
    if context.json:
        from conda.cli.common import stdout_json
        stdout_json(dict(error=traceback))
    else:
        message = """\
An unexpected error has occurred.
Please consider posting the following information to the
conda GitHub issue tracker at:

    https://github.com/conda/conda/issues

"""
        stderrlogger.info(message)
        command = ' '.join(sys.argv)
        if ' info' not in command:
            # get and print `conda info`
            info_stdout, info_stderr = get_info()
            stderrlogger.info(info_stdout if info_stdout else info_stderr)
        stderrlogger.info("`$ {0}`".format(command))
        stderrlogger.info('\n')
        stderrlogger.info('\n'.join('    ' + line for line in traceback.splitlines()))


def conda_exception_handler(func, *args, **kwargs):
    try:
        return_value = func(*args, **kwargs)
        if isinstance(return_value, int):
            return return_value
    except CondaRuntimeError as e:
        print_unexpected_error_message(e)
        return 1
    except CondaError as e:
        from conda.base.context import context
        if context.debug:
            print_unexpected_error_message(e)
        else:
            print_conda_exception(e)
        return 1
    except Exception as e:
        print_unexpected_error_message(e)
        return 1<|MERGE_RESOLUTION|>--- conflicted
+++ resolved
@@ -121,14 +121,8 @@
 
 
 class SubprocessExit(CondaError):
-<<<<<<< HEAD
-    def __init__(self, *args):
-        msg = 'Subprocess exiting %s' % ' '.join(text_type(arg) for arg in self.args)
-        super(SubprocessExit, self).__init__(msg)
-=======
     def __init__(self, *args, **kwargs):
         super(SubprocessExit, self).__init__(*args, **kwargs)
->>>>>>> 52ada372
 
 
 class PaddingError(CondaError):
