--- conflicted
+++ resolved
@@ -51,12 +51,8 @@
 
 try:
     from conda.lock import Locked
-<<<<<<< HEAD
     from conda.utils import win_path_to_unix, url_path
     from conda.config import remove_binstar_tokens, pkgs_dirs, url_channel
-=======
-    from conda.config import pkgs_dirs
->>>>>>> fba4b674
 except ImportError:
     # Make sure this still works as a standalone script for the Anaconda
     # installer.
@@ -256,10 +252,8 @@
 def rm_rf(path, max_retries=5, trash=True):
     """
     Completely delete path
-
     max_retries is the number of times to retry on failure. The default is
     5. This only applies to deleting a directory.
-
     If removing path fails and trash is True, files will be moved to the trash directory.
     """
     if islink(path) or isfile(path):
@@ -275,13 +269,18 @@
                 return
 
     elif isdir(path):
-<<<<<<< HEAD
+        # On Windows, always move to trash first.
+        if trash and on_win and move_path_to_trash(path, preclean=False):
+            return
+
         try:
             for i in range(max_retries):
                 try:
                     shutil.rmtree(path, ignore_errors=False, onerror=warn_failed_remove)
                     return
                 except OSError as e:
+                    if trash and move_path_to_trash(path):
+                        return
                     msg = "Unable to delete %s\n%s\n" % (path, e)
                     if on_win:
                         try:
@@ -299,16 +298,6 @@
                         else:
                             if not isdir(path):
                                 return
-
-                        if trash:
-                            try:
-                                move_path_to_trash(path)
-                                if not isdir(path):
-                                    return
-                            except OSError as e2:
-                                raise
-                                msg += "Retry with onerror failed (%s)\n" % e2
-
                     log.debug(msg + "Retrying after %s seconds..." % i)
                     time.sleep(i)
             # Final time. pass exceptions to caller.
@@ -317,34 +306,6 @@
             # If path was removed, ensure it's not in linked_data_
             if not isdir(path):
                 delete_linked_data_any(path)
-=======
-
-        # On Windows, always move to trash first.
-        if trash and on_win and move_path_to_trash(path, preclean=False):
-            return
-
-        for i in range(max_retries):
-            try:
-                shutil.rmtree(path, ignore_errors=False, onerror=warn_failed_remove)
-                return
-            except OSError as e:
-                if trash and move_path_to_trash(path):
-                    return
-                msg = "Unable to delete %s\n%s\n" % (path, e)
-                if on_win:
-                    try:
-                        shutil.rmtree(path, onerror=_remove_readonly)
-                        return
-                    except OSError as e2:
-                        raise
-                        msg += "Retry with onerror failed (%s)\n" % e2
-
-            log.debug(msg + "Retrying after %s seconds..." % i)
-            time.sleep(i)
-
-        # Final time. pass exceptions to caller.
-        shutil.rmtree(path, ignore_errors=False, onerror=warn_failed_remove)
->>>>>>> fba4b674
 
 
 def rm_empty_dir(path):
@@ -1036,12 +997,8 @@
     Move a path to the trash
     """
     # Try deleting the trash every time we use it.
-<<<<<<< HEAD
-    delete_trash()
-=======
     if preclean:
         delete_trash()
->>>>>>> fba4b674
 
     for pkg_dir in pkgs_dirs:
         trash_dir = join(pkg_dir, '.trash')
@@ -1059,19 +1016,13 @@
         except OSError as e:
             log.debug("Could not move %s to %s (%s)" % (path, trash_file, e))
         else:
-<<<<<<< HEAD
+            log.debug("Moved to trash: %s" % (path,))
             delete_linked_data_any(path)
-            return trash_file
-
-    log.debug("Could not move %s to trash" % path)
-=======
-            log.debug("Moved to trash: %s" % (path,))
             if not preclean:
                 rm_rf(trash_file, max_retries=1, trash=False)
             return True
 
     return False
->>>>>>> fba4b674
 
 
 def link(prefix, dist, linktype=LINK_HARD, index=None, shortcuts=False):
@@ -1167,22 +1118,7 @@
         for f in meta['files']:
             dst = join(prefix, f)
             dst_dirs1.add(dirname(dst))
-<<<<<<< HEAD
-            try:
-                os.unlink(dst)
-            except OSError:  # file might not exist
-                log.debug("could not remove file: '%s'" % dst)
-                if on_win and os.path.exists(join(prefix, f)):
-                    try:
-                        log.debug("moving to trash")
-                        move_path_to_trash(dst)
-                    except ImportError:
-                        # This shouldn't be an issue in the installer anyway
-                        #   but it can potentially happen with importing conda.config
-                        log.debug("cannot import conda.config; probably not an issue")
-=======
             rm_rf(dst)
->>>>>>> fba4b674
 
         # remove the meta-file last
         delete_linked_data(prefix, dist, delete=True)
@@ -1274,10 +1210,6 @@
 
     prefix = opts.prefix
     pkgs_dir = join(prefix, 'pkgs')
-<<<<<<< HEAD
-=======
-    global pkgs_dirs
->>>>>>> fba4b674
     pkgs_dirs = [pkgs_dir]
     if opts.verbose:
         print("prefix: %r" % prefix)
