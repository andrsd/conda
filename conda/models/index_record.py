# -*- coding: utf-8 -*-
from __future__ import absolute_import, division, print_function, unicode_literals

from functools import total_ordering

from .enums import LinkType, NoarchType, Platform
from .._vendor.auxlib.entity import (BooleanField, ComposableField, DictSafeMixin, Entity,
                                     EnumField, Field, IntegerField, ListField, StringField)
from ..common.compat import itervalues, string_types


@total_ordering
class Priority(object):

    def __init__(self, priority):
        self._priority = priority

    def __int__(self):
        return self._priority

    def __lt__(self, other):
        return self._priority < int(other)

    def __eq__(self, other):
        return self._priority == int(other)

    def __repr__(self):
        return "Priority(%d)" % self._priority


class PriorityField(Field):
    _type = (int, Priority)

    def unbox(self, instance, instance_type, val):
        return int(val)


class LinkTypeField(EnumField):
    def box(self, instance, val):
        if isinstance(val, string_types):
            val = val.replace('-', '').replace('_', '').lower()
            if val == 'hard':
                val = LinkType.hardlink
            elif val == 'soft':
                val = LinkType.softlink
        return super(LinkTypeField, self).box(instance, val)


class NoarchField(EnumField):
    def box(self, instance, val):
        return super(NoarchField, self).box(instance, NoarchType.coerce(val))


class Link(DictSafeMixin, Entity):
    source = StringField()
    type = LinkTypeField(LinkType, required=False)


EMPTY_LINK = Link(source='')

# TODO: eventually stop mixing Record with LinkedPackageData
# class LinkedPackageRecord(DictSafeMixin, Entity):
#     arch = EnumField(Arch, nullable=True)
#     build = StringField()
#     build_number = IntegerField()
#     channel = StringField(required=False)
#     date = StringField(required=False)
#     depends = ListField(string_types)
#     files = ListField(string_types, required=False)
#     license = StringField(required=False)
#     link = ComposableField(Link, required=False)
#     md5 = StringField(required=False, nullable=True)
#     name = StringField()
#     platform = EnumField(Platform)
#     requires = ListField(string_types, required=False)
#     size = IntegerField(required=False)
#     subdir = StringField(required=False)
#     url = StringField(required=False)
#     version = StringField()


class IndexRecord(DictSafeMixin, Entity):
    _lazy_validate = True

    arch = StringField(required=False, nullable=True)
    build = StringField()
    build_number = IntegerField()
    constrains = ListField(string_types, required=False, nullable=True)
    date = StringField(required=False)
    depends = ListField(string_types, required=False, nullable=True)
    features = StringField(required=False)
    has_prefix = BooleanField(required=False)
    license = StringField(required=False)
    license_family = StringField(required=False)
    md5 = StringField(required=False, nullable=True)
    name = StringField()
    noarch = NoarchField(NoarchType, required=False, nullable=True)
    platform = EnumField(Platform, required=False, nullable=True)
    requires = ListField(string_types, required=False)
    size = IntegerField(required=False)
    subdir = StringField(required=False)
    track_features = StringField(required=False)
    version = StringField()

    fn = StringField(required=False, nullable=True)
    schannel = StringField(required=False, nullable=True)
    channel = StringField(required=False, nullable=True)
    priority = PriorityField(required=False)
    url = StringField(required=False, nullable=True)
    auth = StringField(required=False, nullable=True)

    files = ListField(string_types, default=(), required=False)
    link = ComposableField(Link, required=False)

    preferred_env = StringField(default=None, required=False, nullable=True)

<<<<<<< HEAD
    # this is only for LinkedPackageRecord
    leased_paths = ListField(string_types, required=False, nullable=True)
=======
    @property
    def combined_depends(self):
        from .match_spec import MatchSpec
        result = {ms.name: ms for ms in (MatchSpec(spec) for spec in self.depends or ())}
        result.update({ms.name: ms for ms in (MatchSpec(spec, option=True)
                                              for spec in self.constrains or ())})
        return tuple(itervalues(result))
>>>>>>> df8e3b1e
<|MERGE_RESOLUTION|>--- conflicted
+++ resolved
@@ -114,15 +114,13 @@
 
     preferred_env = StringField(default=None, required=False, nullable=True)
 
-<<<<<<< HEAD
     # this is only for LinkedPackageRecord
     leased_paths = ListField(string_types, required=False, nullable=True)
-=======
+
     @property
     def combined_depends(self):
         from .match_spec import MatchSpec
         result = {ms.name: ms for ms in (MatchSpec(spec) for spec in self.depends or ())}
         result.update({ms.name: ms for ms in (MatchSpec(spec, option=True)
                                               for spec in self.constrains or ())})
-        return tuple(itervalues(result))
->>>>>>> df8e3b1e
+        return tuple(itervalues(result))