--- conflicted
+++ resolved
@@ -8,15 +8,11 @@
 
 import os
 import sys
-<<<<<<< HEAD
-from conda.compat import text_type
-from conda.console import init_our_logging
-=======
->>>>>>> 83f397d3
 
 from ._vendor.auxlib.packaging import get_version
 from .common.compat import with_metaclass
-from .compat import text_type
+from .compat import text_type, text_type
+from .console import init_our_logging
 from .gateways.logging import initialize_logging
 
 __all__ = [
