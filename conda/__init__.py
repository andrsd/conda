--- conflicted
+++ resolved
@@ -11,11 +11,7 @@
 import sys
 
 from ._vendor.auxlib.packaging import get_version
-<<<<<<< HEAD
-from .compat import iteritems, text_type
-=======
 from .common.compat import iteritems, text_type
->>>>>>> e6c7d100
 
 __all__ = [
     "__name__", "__version__", "__author__",
