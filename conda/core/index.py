# -*- coding: utf-8 -*-
from __future__ import absolute_import, division, print_function, unicode_literals

from itertools import chain
from logging import getLogger

<<<<<<< HEAD
from .prefix_data import linked_data
from .package_cache_data import PackageCacheData
from .subdir_data import SubdirData, make_feature_record
=======
from .linked_data import PrefixData, linked_data
from .package_cache import PackageCache
from .repodata import SubdirData, make_feature_record
>>>>>>> d1f1acd2
from .._vendor.boltons.setutils import IndexedSet
from ..base.context import context
from ..common.compat import iteritems, itervalues
from ..common.io import ThreadLimitedThreadPoolExecutor, as_completed, time_recorder
from ..exceptions import OperationNotAllowed
from ..models.channel import Channel, all_channel_urls
from ..models.dist import Dist
from ..models.index_record import EMPTY_LINK
from ..models.match_spec import MatchSpec
from ..models.package_cache_record import PackageCacheRecord
from ..models.prefix_record import PrefixRecord
from ..resolve import dashlist

try:
    from cytoolz.itertoolz import concat, concatv, groupby, take
except ImportError:  # pragma: no cover
    from .._vendor.toolz.itertoolz import concat, concatv, groupby, take  # NOQA

log = getLogger(__name__)


def check_whitelist(channel_urls):
    if context.whitelist_channels:
        whitelist_channel_urls = tuple(concat(
            Channel(c).base_urls for c in context.whitelist_channels
        ))
        for url in channel_urls:
            these_urls = Channel(url).base_urls
            if not all(this_url in whitelist_channel_urls for this_url in these_urls):
                bad_channel = Channel(url)
                raise OperationNotAllowed("Channel not included in whitelist:\n"
                                          "  location: %s\n"
                                          "  canonical name: %s\n"
                                          % (bad_channel.location, bad_channel.canonical_name))


LAST_CHANNEL_URLS = []

@time_recorder("get_index")
def get_index(channel_urls=(), prepend=True, platform=None,
              use_local=False, use_cache=False, unknown=None, prefix=None):
    """
    Return the index of packages available on the channels

    If prepend=False, only the channels passed in as arguments are used.
    If platform=None, then the current platform is used.
    If prefix is supplied, then the packages installed in that prefix are added.
    """
    if context.offline and unknown is None:
        unknown = True

    channel_urls = calculate_channel_urls(channel_urls, prepend, platform, use_local)
    del LAST_CHANNEL_URLS[:]
    LAST_CHANNEL_URLS.extend(channel_urls)

    check_whitelist(channel_urls)

    index = fetch_index(channel_urls, use_cache=use_cache)

    if prefix:
        _supplement_index_with_prefix(index, prefix)
    if unknown:
        _supplement_index_with_cache(index)
    if context.track_features:
        _supplement_index_with_features(index)
    return index


def fetch_index(channel_urls, use_cache=False, index=None):
    log.debug('channel_urls=' + repr(channel_urls))

    use_cache = use_cache or context.use_index_cache

    # channel_urls reversed to build up index in correct order
    from .subdir_data import collect_all_repodata_as_index
    index = collect_all_repodata_as_index(use_cache, channel_urls)

    return index


def _supplement_index_with_prefix(index, prefix):
    # supplement index with information from prefix/conda-meta
    assert prefix
    for dist, prefix_record in iteritems(linked_data(prefix)):
        if dist in index:
            # The downloaded repodata takes priority, so we do not overwrite.
            # We do, however, copy the link information so that the solver (i.e. resolve)
            # knows this package is installed.
            current_record = index[dist]
            link = prefix_record.get('link') or EMPTY_LINK
            index[dist] = PrefixRecord.from_objects(current_record, prefix_record, link=link)
        else:
            # If the package is not in the repodata, use the local data.
            # If the channel is known but the package is not in the index, it
            # is because 1) the channel is unavailable offline, or 2) it no
            # longer contains this package. Either way, we should prefer any
            # other version of the package to this one. On the other hand, if
            # it is in a channel we don't know about, assign it a value just
            # above the priority of all known channels.
            index[dist] = prefix_record


def _supplement_index_with_cache(index):
    # supplement index with packages from the cache
    for pcrec in PackageCacheData.get_all_extracted_entries():
        dist = Dist(pcrec)
        if dist in index:
            # The downloaded repodata takes priority
            current_record = index[dist]
            index[dist] = PackageCacheRecord.from_objects(current_record, pcrec)
        else:
            index[dist] = pcrec


def _supplement_index_with_features(index, features=()):
    for feature in chain(context.track_features, features):
        rec = make_feature_record(feature)
        index[Dist(rec)] = rec


def calculate_channel_urls(channel_urls=(), prepend=True, platform=None, use_local=False):
    if use_local:
        channel_urls = ['local'] + list(channel_urls)
    if prepend:
        channel_urls += context.channels

    subdirs = (platform, 'noarch') if platform is not None else context.subdirs
    return all_channel_urls(channel_urls, subdirs=subdirs)


def dist_str_in_index(index, dist_str):
    return Dist(dist_str) in index


def get_reduced_index(prefix, channels, subdirs, specs):

    # # this block of code is a "combine" step intended to filter out redundant specs
    # # causes a problem with py.test tests/core/test_solve.py -k broken_install
    # specs_map = defaultdict(list)
    # for spec in specs:
    #     specs_map[spec.name].append(spec)
    # consolidated_specs = set()
    # for spec_name, specs_group in iteritems(specs_map):
    #     if len(specs_group) == 1:
    #         consolidated_specs.add(specs_group[0])
    #     elif spec_name == '*':
    #         consolidated_specs.update(specs_group)
    #     else:
    #         keep_specs = []
    #         for spec in specs_group:
    #             if len(spec._match_components) > 1 or spec.target or spec.optional:
    #                 keep_specs.append(spec)
    #         consolidated_specs.update(keep_specs)

    with ThreadLimitedThreadPoolExecutor() as executor:

        channel_urls = all_channel_urls(channels, subdirs=subdirs)
        check_whitelist(channel_urls)

        if context.offline:
            grouped_urls = groupby(lambda url: url.startswith('file://'), channel_urls)
            ignored_urls = grouped_urls.get(False, ())
            if ignored_urls:
                log.info("Ignoring the following channel urls because mode is offline.%s",
                         dashlist(ignored_urls))
            channel_urls = IndexedSet(grouped_urls.get(True, ()))
        subdir_datas = tuple(SubdirData(Channel(url)) for url in channel_urls)

        records = IndexedSet()
        collected_names = set()
        collected_track_features = set()
        pending_names = set()
        pending_track_features = set()

        def query_all(spec):
            futures = tuple(executor.submit(sd.query, spec) for sd in subdir_datas)
            return tuple(concat(future.result() for future in as_completed(futures)))

        def push_spec(spec):
            name = spec.get_raw_value('name')
            if name and name not in collected_names:
                pending_names.add(name)
            track_features = spec.get_raw_value('track_features')
            if track_features:
                for ftr_name in track_features:
                    if ftr_name not in collected_track_features:
                        pending_track_features.add(ftr_name)

        def push_record(record):
            push_spec(MatchSpec(record.name))
            for _spec in record.combined_depends:
                push_spec(_spec)
            if record.track_features:
                for ftr_name in record.track_features:
                    push_spec(MatchSpec(track_features=ftr_name))

        if prefix:
            for prefix_rec in PrefixData(prefix).iter_records():
                push_record(prefix_rec)
        for spec in specs:
            push_spec(spec)

        while pending_names or pending_track_features:
            while pending_names:
                name = pending_names.pop()
                collected_names.add(name)
                spec = MatchSpec(name)
                new_records = query_all(spec)
                for record in new_records:
                    push_record(record)
                records.update(new_records)

            while pending_track_features:
                feature_name = pending_track_features.pop()
                collected_track_features.add(feature_name)
                spec = MatchSpec(track_features=feature_name)
                new_records = query_all(spec)
                for record in new_records:
                    push_record(record)
                records.update(new_records)

        reduced_index = {Dist(rec): rec for rec in records}

        if prefix is not None:
            _supplement_index_with_prefix(reduced_index, prefix)

        if context.offline or ('unknown' in context._argparse_args
                               and context._argparse_args.unknown):
            # This is really messed up right now.  Dates all the way back to
            # https://github.com/conda/conda/commit/f761f65a82b739562a0d997a2570e2b8a0bdc783
            # TODO: revisit this later
            _supplement_index_with_cache(reduced_index)

        # add feature records for the solver
        known_features = set()
        for rec in itervalues(reduced_index):
            known_features.update(concatv(rec.track_features, rec.features))
        known_features.update(context.track_features)
        for ftr_str in known_features:
            rec = make_feature_record(ftr_str)
            reduced_index[Dist(rec)] = rec

        return reduced_index<|MERGE_RESOLUTION|>--- conflicted
+++ resolved
@@ -4,15 +4,9 @@
 from itertools import chain
 from logging import getLogger
 
-<<<<<<< HEAD
-from .prefix_data import linked_data
 from .package_cache_data import PackageCacheData
+from .prefix_data import PrefixData, linked_data
 from .subdir_data import SubdirData, make_feature_record
-=======
-from .linked_data import PrefixData, linked_data
-from .package_cache import PackageCache
-from .repodata import SubdirData, make_feature_record
->>>>>>> d1f1acd2
 from .._vendor.boltons.setutils import IndexedSet
 from ..base.context import context
 from ..common.compat import iteritems, itervalues
