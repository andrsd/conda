--- conflicted
+++ resolved
@@ -586,13 +586,9 @@
 
 
 def create_cache_dir():
-<<<<<<< HEAD
-    cache_dir = join(PackageCache.first_writable().pkgs_dir, 'cache')
-=======
     pkgs_dir = PackageCache.first_writable(context.pkgs_dirs).pkgs_dir
     assert pkgs_dir == context.pkgs_dirs[0], (pkgs_dir, context.pkgs_dirs)
     cache_dir = join(PackageCache.first_writable(context.pkgs_dirs).pkgs_dir, 'cache')
->>>>>>> 03c09587
     try:
         makedirs(cache_dir)
     except OSError:
