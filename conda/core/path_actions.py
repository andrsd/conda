--- conflicted
+++ resolved
@@ -42,7 +42,6 @@
 
 log = getLogger(__name__)
 
-
 REPR_IGNORE_KWARGS = (
     'transaction_context',
     'package_info',
@@ -172,10 +171,6 @@
 
 
 class LinkPathAction(CreateInPrefixPathAction):
-<<<<<<< HEAD
-    _verify_max_backoff_reached_count = 0
-=======
->>>>>>> e50cdeeb
 
     @classmethod
     def create_file_link_actions(cls, transaction_context, package_info, target_prefix,
@@ -272,12 +267,8 @@
 
             # with max_retries = 2, max total time ~= 0.4 sec
             # with max_retries = 6, max total time ~= 6.5 sec
-<<<<<<< HEAD
-            max_retries = 2 if LinkPathAction._verify_max_backoff_reached_count > 2 else 6
-=======
             count = self.transaction_context.get('_verify_backoff_count', 0)
-            max_retries = 2 if count < 2 else 6
->>>>>>> e50cdeeb
+            max_retries = 6 if count < 2 else 2
             for n in range(max_retries):
                 sleep_time = ((2 ** n) + random()) * 0.1
                 log.trace("retrying lexists(%s) in %g sec", self.source_full_path, sleep_time)
@@ -286,11 +277,7 @@
                     break
             else:
                 # only run the 6.5 second backoff time once
-<<<<<<< HEAD
-                LinkPathAction._verify_max_backoff_reached_count += 1
-=======
                 self.transaction_context['_verify_backoff_count'] = count + 1
->>>>>>> e50cdeeb
                 return CondaVerificationError(dals("""
                 The package for %s located at %s
                 appears to be corrupted. The path '%s'
@@ -918,7 +905,6 @@
 #  Fetch / Extract Actions
 # ######################################################
 
-
 class CacheUrlAction(PathAction):
 
     def __init__(self, url, target_pkgs_dir, target_package_basename, md5sum=None):
