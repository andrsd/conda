# -*- coding: utf-8 -*-
from __future__ import print_function, absolute_import

import os
<<<<<<< HEAD
import sys
from os.path import dirname, join, pathsep
import shlex
import stat
=======
import shutil
import stat
import subprocess
from os.path import dirname, join
>>>>>>> 02b7b63d

import pytest

from conda.common.compat import TemporaryDirectory
from conda.config import root_dir, platform
from conda.install import symlink_conda
from conda.utils import (win_path_to_unix, unix_path_to_win, win_path_to_cygwin,
                         cygwin_path_to_win, translate_stream)
from conda.cli.activate import pathlist_to_str
import subprocess
import tempfile

from tests.helpers import assert_equals, assert_in, assert_not_in

# make pathsep unicode for sake of windows backslash string formatting
pathsep = u"%s" % pathsep

def path_identity(path):
    """Used as a dummy path converter where no conversion necessary"""
    return path

# defaults for unix shells.  Note: missing "exe" entry, which should be set to
#    either an executable on PATH, or a full path to an executable for a shell
unix_shell_base = dict(ps_var="PS1",
                       echo="echo",
                       test_echo_extra="",
                       var_format="${}",
                       binpath="/bin/",  # mind the trailing slash.
                       source_setup="source",
                       nul='2>/dev/null',
                       set_var='export ',
                       shell_suffix="",
                       env_script_suffix=".sh",
                       printps1='echo $PS1',
                       printdefaultenv='echo $CONDA_DEFAULT_ENV',
                       printpath="echo $PATH",
                       raw_ps=os.getenv("PS1", ""),
                       shell_args=["-l", "-c"],
                       path_from=path_identity,
                       path_to=path_identity,
                       slash_convert=("\\", "/"),
)

if sys.platform == "win32":
    shells = {
        #"powershell": dict(
        #    echo="echo",
        #    test_echo_extra=" .",
        #    ps_var="PS1",
        #    var_format="${var}",
        #    binpath="/bin/",  # mind the trailing slash.
        #    source_setup="source",
        #    nul='2>/dev/null',
        #    set_var='export ',
        #    shell_suffix=".ps",
        #    env_script_suffix=".ps",
        #    printps1='echo $PS1',
        #    printdefaultenv='echo $CONDA_DEFAULT_ENV',
        #    printpath="echo %PATH%",
        #    raw_ps=os.getenv("PROMPT", ""),
        #    exe="powershell.exe",
        #    path_from=path_identity,
        #    path_to=path_identity,
        #    slash_convert = ("/", "\\"),
        #),
        "cmd.exe": dict(
            echo="echo",
            ps_var="PROMPT",
            var_format="%{}%",
            binpath="\\Scripts\\",  # mind the trailing slash.
            source_setup="call",
            test_echo_extra="",
            nul='1>NUL 2>&1',
            set_var='set ',
            shell_suffix=".bat",
            env_script_suffix=".bat",
            printps1="echo %PROMPT%",
            printdefaultenv='IF NOT "%CONDA_DEFAULT_ENV%" == "" (\n'
                            'echo %CONDA_DEFAULT_ENV% ) ELSE (\n'
                            'echo()', # parens mismatched intentionally.  See http://stackoverflow.com/questions/20691060/how-do-i-echo-a-blank-empty-line-to-the-console-from-a-windows-batch-file
            printpath="echo %PATH%",
            raw_ps=os.getenv("PROMPT", ""),
            exe="cmd.exe",
            shell_args=["/d", "/c"],
            path_from=path_identity,
            path_to=path_identity,
            slash_convert = ("/", "\\"),
        ),
        "cygwin": dict(unix_shell_base,
                       exe="bash",
                       path_from=cygwin_path_to_win,
                       path_to=win_path_to_cygwin),
        # bash is whichever bash is on PATH.  If using Cygwin, you should use the cygwin entry instead.
        # The only major difference is that it handle's cywin's /cygdrive filesystem root.
        "bash": dict(unix_shell_base,
                     exe="bash",
                     path_from=unix_path_to_win,
                     path_to=win_path_to_unix),
    }

else:
    shells = {
        "bash": dict(unix_shell_base, exe="bash"),
        "zsh": dict(unix_shell_base, exe="zsh"),
        #"fish": dict(unix_shell_base, exe="fish",
        #             shell_suffix=".fish",
        #             source_setup=""),
    }

def run_in(command, shell):
    if shell == 'cmd.exe':
        cmd_script = tempfile.NamedTemporaryFile(suffix='.bat', mode='wt', delete=False)
        cmd_script.write(command)
        cmd_script.close()
        cmd_bits = [shells[shell]["exe"]] + shells[shell]["shell_args"] + [cmd_script.name]
        try:
            p = subprocess.Popen(cmd_bits, stdout=subprocess.PIPE, stderr=subprocess.PIPE)
            stdout, stderr = p.communicate()
        finally:
            os.unlink(cmd_script.name)
    elif shell == 'powershell':
        raise NotImplementedError
    else:
        cmd_bits = [shells[shell]["exe"]] + shells[shell]["shell_args"] + [translate_stream(command, shells[shell]["path_to"])]
        p = subprocess.Popen(cmd_bits, stdout=subprocess.PIPE, stderr=subprocess.PIPE)
        stdout, stderr = p.communicate()
    output_translator = shells[shell]["path_from"]
    streams = [u"%s" % translate_stream(stream.strip().decode('utf-8').replace('\r\n', '\n'), output_translator)
                      for stream in (stdout, stderr)]
    return streams


def gen_test_env_paths(envs, shell, num_test_folders=3):
    """People need not use all the test folders listed here.
    This is only for shortening the environment string generation.

    Also encapsulates paths in double quotes.
    """
    paths = [join(envs, "test {}".format(test_folder+1)) for test_folder in range(num_test_folders)]
    for path in paths[:2]:      # Create symlinks ONLY for the first two folders.
        symlink_conda(path, sys.prefix, shell)
    converter = shells[shell]["path_to"]
    paths = [converter(path) for path in paths]
    return paths

def _envpaths(env_root, env_name=""):
    """Supply the appropriate platform executable folders.  rstrip on root removes
       trailing slash if env_name is empty (the default)"""
    if 'win' in platform:
        paths = [join(env_root, env_name).rstrip("\\"),
                join(env_root, env_name, 'cmd'),
                join(env_root, env_name, 'Scripts'),
                join(env_root, env_name, 'Library', 'bin'),
               ]
    else:
        paths = [join(env_root, env_name).rstrip("/"),
                 join(env_root, env_name, 'cmd'),
                 join(env_root, env_name, 'bin'), ]
    return paths


PYTHONPATH = os.path.dirname(os.path.dirname(__file__))

# Make sure the subprocess activate calls this python
syspath = pathsep.join(_envpaths(root_dir))

echo = "echo"

escape_curly = lambda x: x.replace("{", "{{").replace("}", "}}")

cmd_path = '/cmd/'

def print_ps1(env_dirs, shell, number):
    return u" ".join([u"(({}))".format(os.path.split(env_dirs[number])[-1]), escape_curly(os.getenv(shells[shell]["ps_var"], ""))]).strip()


CONDA_ENTRY_POINT = """\
#!{syspath}/python
import sys
from conda.cli import main

sys.exit(main())
"""


def _format_vars(shell):
    shelldict = shells[shell]
    command_setup = """\
set {ps_var}={raw_ps}
set PYTHONPATH={PYTHONPATH}
set CONDARC=
""".format(here=dirname(__file__), PYTHONPATH=PYTHONPATH,
           ps_var=shelldict["ps_var"], raw_ps=shelldict['raw_ps'])

    if shelldict["shell_suffix"] == '.bat':
        command_setup = "@echo off\n" + command_setup

    base_path, _ = run_in(command_setup + shelldict['printpath'], shell)

    return {
        'echo': shelldict['echo'],
        'nul': shelldict['nul'],
        'printpath': shelldict['printpath'],
        'printdefaultenv': shelldict['printdefaultenv'],
        'printps1': shelldict['printps1'],
        'raw_ps': shelldict["raw_ps"],
        'set_var': shelldict['set_var'],
        'source': shelldict['source_setup'],
        'binpath': shelldict['binpath'],
        'shell_suffix': shelldict['shell_suffix'],
        'syspath': sys.prefix,
        'cmd_path': cmd_path.replace(*shelldict["slash_convert"]),
        'command_setup': command_setup,
        'base_path': base_path,
}


def test_path_translation():
    test_cygwin_path = "/usr/bin:/cygdrive/z/documents (x86)/code/conda/tests/envskhkzts/test1:/cygdrive/z/documents/code/conda/tests/envskhkzts/test1/cmd"
    test_unix_path = "/usr/bin:/z/documents (x86)/code/conda/tests/envskhkzts/test1:/z/documents/code/conda/tests/envskhkzts/test1/cmd"
    test_win_path = "z:\\documents (x86)\\code\\conda\\tests\\envskhkzts\\test1;z:\\documents\\code\\conda\\tests\\envskhkzts\\test1\\cmd"
    assert_equals(test_win_path, unix_path_to_win(test_unix_path))
    assert_equals(test_unix_path.replace("/usr/bin:", ""), win_path_to_unix(test_win_path))
    assert_equals(test_cygwin_path.replace("/usr/bin:", ""), win_path_to_cygwin(test_win_path))
    assert_equals(test_win_path, cygwin_path_to_win(test_cygwin_path))


@pytest.mark.slow
def test_activate_test1(shell):
    shell_vars = _format_vars(shell)
    with TemporaryDirectory(prefix='envs', dir=dirname(__file__)) as envs:
        commands = (shell_vars['command_setup'] + """
        {source} "{syspath}{cmd_path}activate{shell_suffix}" "{env_dirs[0]}"
        {printpath}
        """).format(envs=envs, env_dirs=gen_test_env_paths(envs, shell), **shell_vars)

        stdout, stderr = run_in(commands, shell)
        assert_equals(stderr, u'prepending {envpaths} to PATH'\
                        .format(envpaths=pathlist_to_str(_envpaths(envs, 'test1'), False)), shell)
        assert_in(pathsep.join(_envpaths(envs, 'test1')), shells[shell]["path_from"](stdout), shell)


@pytest.mark.slow
def test_activate_env_from_env_with_root_activate(shell):
    shell_vars = _format_vars(shell)
    with TemporaryDirectory(prefix='envs', dir=dirname(__file__)) as envs:
        commands = (shell_vars['command_setup'] + """
        {source} "{syspath}{cmd_path}activate" "{env_dirs[0]}" {nul}
        {source} "{syspath}{cmd_path}activate" "{env_dirs[1]}"
        {printpath}
        """).format(envs=envs, env_dirs=gen_test_env_paths(envs, shell), **shell_vars)

        stdout, stderr = run_in(commands, shell)
        assert_equals(stderr, u'prepending {envpaths2} to PATH'\
            .format(envpaths2=pathlist_to_str(_envpaths(envs, 'test2'))))
        assert_in(shells[shell]["path_from"](pathsep.join(_envpaths(envs, 'test2'))),
                  stdout)


@pytest.mark.slow
def test_activate_bad_directory(shell):
    shell_vars = _format_vars(shell)
    with TemporaryDirectory(prefix='envs', dir=dirname(__file__)) as envs:
        commands = (shell_vars['command_setup'] + """
        {source} "{syspath}{cmd_path}activate" "{env_dirs[2]}"
        {printpath}
        """).format(envs=envs, env_dirs=gen_test_env_paths(envs, shell), **shell_vars)

        stdout, stderr = run_in(commands, shell)
        assert_not_in(shells[shell]["path_to"](_envpaths(envs, 'test3')[0]), stdout)
        assert_equals(stderr, u'Error: could not find environment: {envpaths3}'.format(envpaths3=_envpaths(envs, 'test3')[0]))


@pytest.mark.slow
def test_activate_bad_env_keeps_existing_good_env(shell):
    shell_vars = _format_vars(shell)
    with TemporaryDirectory(prefix='envs', dir=dirname(__file__)) as envs:
        commands = (shell_vars['command_setup'] + """
        {source} {syspath}{cmd_path}activate "{env_dirs[0]}" {nul}
        {source} "{syspath}{cmd_path}activate" "{env_dirs[2]}"
        {printpath}
        """).format(envs=envs, env_dirs=gen_test_env_paths(envs, shell), **shell_vars)

        stdout, stderr = run_in(commands, shell)
        assert_in(pathsep.join(_envpaths(envs, 'test1')),shells[shell]["path_from"](stdout))


@pytest.mark.slow
def test_activate_deactivate(shell):
    shell_vars = _format_vars(shell)
    with TemporaryDirectory(prefix='envs', dir=dirname(__file__)) as envs:
        commands = (shell_vars['command_setup'] + """
        {source} "{syspath}{cmd_path}activate" "{env_dirs[0]}" {nul}
        {source} "{syspath}{cmd_path}deactivate"
        {printpath}
        """).format(envs=envs, env_dirs=gen_test_env_paths(envs, shell), **shell_vars)

        stdout, stderr = run_in(commands, shell)
        assert_equals(stdout, u"%s" % shell_vars['base_path'])


@pytest.mark.slow
def test_activate_root(shell):
    shell_vars = _format_vars(shell)
    with TemporaryDirectory(prefix='envs', dir=dirname(__file__)) as envs:
        commands = (shell_vars['command_setup'] + """
        {source} "{syspath}{cmd_path}activate" root
        {printpath}
        """).format(envs=envs, **shell_vars)

        stdout, stderr = run_in(commands, shell)
        assert_in(shells[shell]["path_to"](pathsep.join(_envpaths(root_dir))), stdout)

        commands = (shell_vars['command_setup'] + """
        {source} "{syspath}{cmd_path}activate" root
        {source} "{syspath}{cmd_path}deactivate"
        {printpath}
        """).format(envs=envs, **shell_vars)

        stdout, stderr = run_in(commands, shell)
        assert_equals(stdout, u"%s" % shell_vars['base_path'], stderr)


def test_activate_root_env_from_other_env(shell):
    shell_vars = _format_vars(shell)
    with TemporaryDirectory(prefix='envs', dir=dirname(__file__)) as envs:
        commands = (shell_vars['command_setup'] + """
        {source} "{syspath}{cmd_path}activate" "{env_dirs[0]}" {nul}
        {source} "{syspath}{cmd_path}activate" root
        {printpath}
        """).format(envs=envs, env_dirs=gen_test_env_paths(envs, shell), **shell_vars)

        stdout, stderr = run_in(commands, shell)
        assert_in(shells[shell]["path_to"](pathsep.join(_envpaths(root_dir))),
                  stdout)
        assert_not_in(shells[shell]["path_to"](pathsep.join(_envpaths(envs, 'test1'))),
                      stdout)


@pytest.mark.slow
def test_wrong_args(shell):
    shell_vars = _format_vars(shell)
    with TemporaryDirectory(prefix='envs', dir=dirname(__file__)) as envs:
        commands = (shell_vars['command_setup'] + """
        {source} "{syspath}{cmd_path}activate" two args
        {printpath}
        """).format(envs=envs, **shell_vars)

        stdout, stderr = run_in(commands, shell)
        assert_equals(stderr, u'Error: did not expect more than one argument.')
        assert_equals(stdout, shell_vars['base_path'], stderr)


@pytest.mark.slow
def test_activate_help(shell):
    shell_vars = _format_vars(shell)
    with TemporaryDirectory(prefix='envs', dir=dirname(__file__)) as envs:
        if not platform.startswith("win"):
            commands = (shell_vars['command_setup'] + """
            "{syspath}{cmd_path}activate" Zanzibar
            """).format(envs=envs, **shell_vars)
            stdout, stderr = run_in(commands, shell)
            assert_equals(stdout, '')
            assert_in("activate must be sourced", stderr)
            assert_in("Usage: source activate ENV", stderr)

        commands = (shell_vars['command_setup'] + """
        {source} "{syspath}{cmd_path}activate" --help
        """).format(envs=envs, **shell_vars)

        stdout, stderr = run_in(commands, shell)
        assert_equals(stdout, '')
        if platform.startswith("win") and shell in ["cmd.exe", "powershell"]:
            assert_in("Usage: activate ENV", stderr)
        else:
            assert_in("Usage: source activate ENV", stderr)

            commands = (shell_vars['command_setup'] + """
            {syspath}{cmd_path}deactivate
            """).format(envs=envs, **shell_vars)
            stdout, stderr = run_in(commands, shell)
            assert_equals(stdout, '')
            assert_in("deactivate must be sourced", stderr)
            assert_in("Usage: source deactivate", stderr)

        commands = (shell_vars['command_setup'] + """
        {source} {syspath}{cmd_path}deactivate --help
        """).format(envs=envs, **shell_vars)
        stdout, stderr = run_in(commands, shell)
        assert_equals(stdout, '')
        if platform == 'win' and shell in ["cmd.exe", "powershell"]:
            assert_in("Usage: deactivate", stderr)
        else:
            assert_in("Usage: source deactivate", stderr)

@pytest.mark.slow
def test_activate_symlinking(shell):
    """Symlinks or bat file redirects are created at activation time.  Make sure that the
    files/links exist, and that they point where they should."""
    shell_vars = _format_vars(shell)
    with TemporaryDirectory(prefix='envs', dir=dirname(__file__)) as envs:
        commands = (shell_vars['command_setup'] + """
        {source} "{syspath}{cmd_path}activate" "{env_dirs[0]}"
        """).format(envs=envs, env_dirs=gen_test_env_paths(envs, shell), **shell_vars)
        stdout, stderr = run_in(commands, shell)
        assert_equals(stderr, u'prepending {envpaths1} to PATH'\
                .format(syspath=pathlist_to_str(_envpaths(root_dir)),
                        envpaths1=pathlist_to_str(_envpaths(envs, 'test1'))))

        where = 'Scripts' if sys.platform == 'win32' else 'bin'
        for env in gen_test_env_paths(envs, shell)[:2]:
            scripts = {where: ["conda"],
                        'cmd': ["activate", "deactivate"],
            }
            for where, files in scripts.items():
                for f in files:
                    if sys.platform == "win32":
                        file_path = shells[shell]["slash_convert"][1].join([env, where, f + shells[shell]["shell_suffix"]])
                        # must translate path to windows representation for Python's sake
                        file_path = shells[shell]["path_from"](file_path)
                        assert(os.path.lexists(file_path))
                    else:
                        file_path = join(env, where, f)
                        assert(os.path.lexists(file_path))
                        s = os.lstat(file_path)
                        assert(stat.S_ISLNK(s.st_mode))
                        assert(os.readlink(file_path) == '{root_path}'.format(root_path=join(sys.prefix, where, f)))

        if platform != 'win':
            # Test activate when there are no write permissions in the
            # env.
            prefix_bin_path = join(gen_test_env_paths(envs, shell)[2], 'bin')
            commands = (shell_vars['command_setup'] + """
            mkdir -p {prefix_bin_path}
            chmod 000 {prefix_bin_path}
            {source} activate "{env_dirs[2]}"
            """).format(prefix_bin_path=prefix_bin_path, envs=envs,
                                env_dirs=gen_test_env_paths(envs, shell),
                **shell_vars)
            stdout, stderr = run_in(commands, shell)
            assert_in("do not have write access", stderr)

            # restore permissions so the dir will get cleaned up
            run_in("chmod 777 {prefix_bin_path}".format(prefix_bin_path=prefix_bin_path), shell)


def test_PS1(shell):
    shell_vars = _format_vars(shell)
    with TemporaryDirectory(prefix='envs', dir=dirname(__file__)) as envs:
        # activate changes PS1 correctly
        commands = (shell_vars['command_setup'] + """
        {source} "{syspath}{cmd_path}activate" "{env_dirs[0]}"
        {printps1}
        """).format(envs=envs, env_dirs=gen_test_env_paths(envs, shell), **shell_vars)
        stdout, stderr = run_in(commands, shell)
        assert_equals(stdout, print_ps1(env_dirs=gen_test_env_paths(envs, shell), shell=shell, number=0), stderr)

        # second activate replaces earlier actived env PS1
        commands = (shell_vars['command_setup'] + """
        {source} "{syspath}{cmd_path}activate" "{env_dirs[0]}" {nul}
        {source} "{syspath}{cmd_path}activate" "{env_dirs[1]}"
        {printps1}
        """).format(envs=envs, env_dirs=gen_test_env_paths(envs, shell), **shell_vars)
        stdout, sterr = run_in(commands, shell)
        assert_equals(stdout, print_ps1(env_dirs=gen_test_env_paths(envs, shell), shell=shell,number=1), stderr)

        # failed activate does not touch raw PS1
        commands = (shell_vars['command_setup'] + """
        {source} "{syspath}{cmd_path}activate" "{env_dirs[2]}"
        {printps1}
        """).format(envs=envs, env_dirs=gen_test_env_paths(envs, shell), **shell_vars)
        stdout, stderr = run_in(commands, shell)
        assert_equals(stdout, shell_vars['raw_ps'], stderr)

        # ensure that a failed activate does not touch PS1 (envs[3] folders do not exist.)
        commands = (shell_vars['command_setup'] + """
        {source} "{syspath}{cmd_path}activate" "{env_dirs[0]}" {nul}
        {source} "{syspath}{cmd_path}activate" "{env_dirs[2]}"
        {printps1}
        """).format(envs=envs, env_dirs=gen_test_env_paths(envs, shell), **shell_vars)
        stdout, stderr = run_in(commands, shell)
        assert_equals(stdout, print_ps1(env_dirs=gen_test_env_paths(envs, shell), shell=shell,number=0), stderr)

        # deactivate doesn't do anything bad to PS1 when no env active to deactivate
        commands = (shell_vars['command_setup'] + """
        {source} {syspath}{cmd_path}deactivate
        {printps1}
        """).format(envs=envs, **shell_vars)
        stdout, stderr = run_in(commands, shell)
        assert_equals(stdout, shell_vars['raw_ps'], stderr)

        # deactivate script in activated env returns us to raw PS1
        commands = (shell_vars['command_setup'] + """
        {source} "{syspath}{cmd_path}activate" "{env_dirs[0]}" {nul}
        {source} "{env_dirs[0]}{cmd_path}deactivate"
        {printps1}
        """).format(envs=envs, env_dirs=gen_test_env_paths(envs, shell), **shell_vars)
        stdout, stderr = run_in(commands, shell)
        assert_equals(stdout, shell_vars['raw_ps'], stderr)

        # make sure PS1 is unchanged by faulty activate input
        commands = (shell_vars['command_setup'] + """
        {source} "{syspath}{cmd_path}activate" two args
        {printps1}
        """).format(envs=envs, **shell_vars)
        stdout, stderr = run_in(commands, shell)
        assert_equals(stdout, shell_vars['raw_ps'], stderr)


@pytest.mark.slow
def test_PS1_no_changeps1(shell):
    """Ensure that people's PS1 remains unchanged if they have that setting in their RC file."""
    shell_vars = _format_vars(shell)
    with TemporaryDirectory(prefix='envs', dir=dirname(__file__)) as envs:
        with open(join(envs, '.condarc'), 'w') as f:
            f.write("""\
changeps1: no
""")
        condarc = """
        {set_var}CONDARC={condarc}
        """
        commands = (shell_vars['command_setup'] + condarc + """
        {source} "{syspath}{cmd_path}activate" "{env_dirs[0]}"
        {printps1}
        """).format(condarc=join(envs, ".condarc"), envs=envs, env_dirs=gen_test_env_paths(envs, shell), **shell_vars)
        stdout, stderr = run_in(commands, shell)
        assert_equals(stdout, shell_vars['raw_ps'], stderr)

        commands = (shell_vars['command_setup'] + condarc + """
        {source} "{syspath}{cmd_path}activate" "{env_dirs[0]}" {nul}
        {source} "{syspath}{cmd_path}activate" "{env_dirs[1]}"
        {printps1}
        """).format(condarc=join(envs, ".condarc"), envs=envs, env_dirs=gen_test_env_paths(envs, shell), **shell_vars)
        stdout, stderr = run_in(commands, shell)
        assert_equals(stdout, shell_vars['raw_ps'], stderr)

        commands = (shell_vars['command_setup'] + condarc + """
        {source} "{syspath}{cmd_path}activate" "{env_dirs[2]}"
        {printps1}
        """).format(condarc=join(envs, ".condarc"), envs=envs, env_dirs=gen_test_env_paths(envs, shell), **shell_vars)
        stdout, stderr = run_in(commands, shell)
        assert_equals(stdout, shell_vars['raw_ps'], stderr)

        commands = (shell_vars['command_setup'] + condarc + """
        {source} "{syspath}{cmd_path}activate" "{env_dirs[0]}" {nul}
        {source} "{syspath}{cmd_path}activate" "{env_dirs[2]}"
        {printps1}
        """).format(condarc=join(envs, ".condarc"), envs=envs, env_dirs=gen_test_env_paths(envs, shell), **shell_vars)
        stdout, stderr = run_in(commands, shell)
        assert_equals(stdout, shell_vars['raw_ps'], stderr)

        commands = (shell_vars['command_setup'] + condarc + """
        {source} "{syspath}{cmd_path}activate" "{env_dirs[0]}" {nul}
        {source} "{env_dirs[0]}{cmd_path}deactivate"
        {printps1}
        """).format(condarc=join(envs, ".condarc"), envs=envs, env_dirs=gen_test_env_paths(envs, shell), **shell_vars)
        stdout, stderr = run_in(commands, shell)
        assert_equals(stdout, shell_vars['raw_ps'], stderr)

        commands = (shell_vars['command_setup'] + condarc + """
        {source} "{syspath}{cmd_path}activate" two args
        {printps1}
        """).format(condarc=join(envs, ".condarc"), envs=envs, **shell_vars)
        stdout, stderr = run_in(commands, shell)
        assert_equals(stdout, shell_vars['raw_ps'], stderr)


@pytest.mark.slow
def test_CONDA_DEFAULT_ENV(shell):
    shell_vars = _format_vars(shell)
    with TemporaryDirectory(prefix='envs', dir=dirname(__file__)) as envs:
        commands = (shell_vars['command_setup'] + """
        {source} "{syspath}{cmd_path}activate" "{env_dirs[0]}"
        {printdefaultenv}
        """).format(envs=envs, env_dirs=gen_test_env_paths(envs, shell), **shell_vars)
        stdout, stderr = run_in(commands, shell)
        assert_equals(stdout, u'{env_dirs[0]}'.format(envs=envs, env_dirs=gen_test_env_paths(envs, shell)), stderr)

        commands = (shell_vars['command_setup'] + """
        {source} "{syspath}{cmd_path}activate" "{env_dirs[0]}" {nul}
        {source} "{syspath}{cmd_path}activate" "{env_dirs[1]}"
        {printdefaultenv}
        """).format(envs=envs, env_dirs=gen_test_env_paths(envs, shell), **shell_vars)
        stdout, stderr = run_in(commands, shell)
        assert_equals(stdout, u'{env_dirs[1]}'.format(env_dirs=gen_test_env_paths(envs, shell)), stderr)

        commands = (shell_vars['command_setup'] + """
        {source} "{syspath}{cmd_path}activate" "{env_dirs[2]}"
        {printdefaultenv}
        """).format(envs=envs, env_dirs=gen_test_env_paths(envs, shell), **shell_vars)
        stdout, stderr = run_in(commands, shell)
        assert_equals(stdout, '', stderr)

        commands = (shell_vars['command_setup'] + """
        {source} "{syspath}{cmd_path}activate" "{env_dirs[0]}" {nul}
        {source} "{syspath}{cmd_path}activate" "{env_dirs[2]}"
        {printdefaultenv}
        """).format(envs=envs, env_dirs=gen_test_env_paths(envs, shell), **shell_vars)
        stdout, stderr = run_in(commands, shell)
        assert_equals(stdout, '{env_dirs[0]}'.format(env_dirs=gen_test_env_paths(envs, shell)), stderr)

        commands = (shell_vars['command_setup'] + """
        {source} {syspath}{cmd_path}deactivate
        {printdefaultenv}
        """).format(envs=envs, env_dirs=gen_test_env_paths(envs, shell), **shell_vars)
        stdout, stderr = run_in(commands, shell)
        assert_equals(stdout, '', stderr)

        commands = (shell_vars['command_setup'] + """
        {source} "{syspath}{cmd_path}activate" "{env_dirs[0]}" {nul}
        {source} "{env_dirs[0]}{cmd_path}deactivate"
        {printdefaultenv}
        """).format(envs=envs, env_dirs=gen_test_env_paths(envs, shell), **shell_vars)
        stdout, stderr = run_in(commands, shell)
        assert_equals(stdout, '', stderr)

        commands = (shell_vars['command_setup'] + """
        {source} "{syspath}{cmd_path}activate" two args
        {printdefaultenv}
        """).format(envs=envs, **shell_vars)
        stdout, stderr = run_in(commands, shell)
        assert_equals(stdout, '', stderr)

        commands = (shell_vars['command_setup'] + """
        {source} "{syspath}{cmd_path}activate" root {nul}
        {printdefaultenv}
        """).format(envs=envs, **shell_vars)
        stdout, stderr = run_in(commands, shell)
        assert_equals(stdout, u"%s" % sys.prefix, stderr)

        commands = (shell_vars['command_setup'] + """
        {source} "{syspath}{cmd_path}activate" root {nul}
        {source} "{env_dirs[0]}{cmd_path}deactivate" {nul}
        {printdefaultenv}
        """).format(envs=envs, env_dirs=gen_test_env_paths(envs, shell), **shell_vars)
        stdout, stderr = run_in(commands, shell)
        assert_equals(stdout, '', stderr)

@pytest.mark.slow
def test_activate_from_env(shell):
    """Tests whether the activate bat file or link in the activated environment works OK"""
    shell_vars = _format_vars(shell)
    with TemporaryDirectory(prefix='envs', dir=dirname(__file__)) as envs:
        commands = (shell_vars['command_setup'] + """
        {source} "{syspath}{cmd_path}activate" "{env_dirs[0]}"
        {source} "{env_dirs[0]}{cmd_path}activate" "{env_dirs[1]}"
        {printdefaultenv}
        """).format(envs=envs, env_dirs=gen_test_env_paths(envs, shell), **shell_vars)
        stdout, stderr = run_in(commands, shell)
        assert_equals(stdout, u'{env_dirs[1]}'.format(envs=envs, env_dirs=gen_test_env_paths(envs, shell)), stderr)


@pytest.mark.slow
def test_deactivate_from_env(shell):
    """Tests whether the deactivate bat file or link in the activated environment works OK"""
    shell_vars = _format_vars(shell)
    with TemporaryDirectory(prefix='envs', dir=dirname(__file__)) as envs:
        commands = (shell_vars['command_setup'] + """
        {source} "{syspath}{cmd_path}activate" "{env_dirs[0]}"
        {source} "{env_dirs[0]}{cmd_path}deactivate"
        {printdefaultenv}
        """).format(envs=envs, env_dirs=gen_test_env_paths(envs, shell), **shell_vars)
        stdout, stderr = run_in(commands, shell)
        assert_equals(stdout, u'', stderr)


@pytest.mark.slow
def test_activate_relative_path(shell):
    shell_vars = _format_vars(shell)
    with TemporaryDirectory(prefix='envs', dir=dirname(__file__)) as envs:
        start_dir = os.getcwd()
        env_dirs = gen_test_env_paths(envs, shell)
        os.chdir(envs)
        env_dir = os.path.basename(env_dirs[0])
        commands = (shell_vars['command_setup'] + """
        {source} "{syspath}{cmd_path}activate" "{env_dir}"
        {printdefaultenv}
        """).format(envs=envs, env_dir=env_dir, **shell_vars)
        stdout, stderr = run_in(commands, shell)
        os.chdir(start_dir)
        assert_equals(stdout, u'{env_dirs[0]}'.format(envs=envs, env_dirs=env_dirs), stderr)


@pytest.mark.slow
def test_activate_does_not_leak_echo_setting(shell):
    """Test that activate's setting of echo to off does not disrupt later echo calls"""

    if sys.platform != "win32" or shell != "cmd.exe":
        pytest.skip("test only relevant for cmd.exe on win")
    shell_vars = _format_vars(shell)
    with TemporaryDirectory(prefix='envs', dir=dirname(__file__)) as envs:
        commands = (shell_vars['command_setup'] + """
        @echo on
        call "{syspath}{cmd_path}activate.bat" "{env_dirs[0]}"
        @echo
        """).format(envs=envs, env_dirs=gen_test_env_paths(envs, shell), **shell_vars)
        stdout, stderr = run_in(commands, shell)
        assert_equals(stdout, u'ECHO is on.', stderr)


@pytest.mark.slow
def test_activate_non_ascii_char_in_path(shell):
    if shell.lower() not in ["cmd.exe", "powershell"]:
        pytest.xfail("subprocess with python 2.7 is broken with unicode")
    shell_vars = _format_vars(shell)
    with TemporaryDirectory(prefix='Ånvs', dir=dirname(__file__)) as envs:
        commands = (shell_vars['command_setup'] + """
        {source} "{syspath}{cmd_path}activate" "{env_dirs[0]}"
        {source} "{env_dirs[0]}{cmd_path}deactivate"
        {printdefaultenv}
        """).format(envs=envs, env_dirs=gen_test_env_paths(envs, shell), **shell_vars)
        stdout, stderr = run_in(commands, shell)
        assert_equals(stdout, u'', stderr)


@pytest.mark.slow
def test_activate_has_extra_env_vars(shell):
    """Test that environment variables in activate.d show up when activated"""
    shell_vars = _format_vars(shell)
    with TemporaryDirectory(prefix='envs', dir=dirname(__file__)) as envs:
        env_dirs=gen_test_env_paths(envs, shell)
        act_path = shells[shell]["path_from"](join(env_dirs[0], "etc", "conda", "activate.d"))
        deact_path = shells[shell]["path_from"](join(env_dirs[0], "etc", "conda", "deactivate.d"))
        os.makedirs(act_path)
        os.makedirs(deact_path)
        with open(join(act_path, "test" + shells[shell]["env_script_suffix"]), "w") as f:
            f.write(shells[shell]["set_var"] + "TEST_VAR=test\n")
        commands = (shell_vars['command_setup'] + """
        {source} "{syspath}{cmd_path}activate" "{env_dirs[0]}"
        {echo} {var}
        """).format(envs=envs, env_dirs=env_dirs, var=shells[shell]["var_format"].format("TEST_VAR"), **shell_vars)
        stdout, stderr = run_in(commands, shell)
        assert_equals(stdout, u'test', stderr)

        # Make sure the variable is reset after deactivation
        with open(join(deact_path, "test" + shells[shell]["env_script_suffix"]), "w") as f:
            f.write(shells[shell]["set_var"] + "TEST_VAR=\n")
        commands = (shell_vars['command_setup'] + """
        {source} "{syspath}{cmd_path}activate" "{env_dirs[0]}"
        {source} "{env_dirs[0]}{cmd_path}deactivate"
        {echo} {var}
        """).format(envs=envs, env_dirs=env_dirs, var=shells[shell]["var_format"].format("TEST_VAR"), **shell_vars)
        stdout, stderr = run_in(commands, shell)
        assert_equals(stdout, u'', stderr)<|MERGE_RESOLUTION|>--- conflicted
+++ resolved
@@ -2,17 +2,12 @@
 from __future__ import print_function, absolute_import
 
 import os
-<<<<<<< HEAD
+import shutil
+import shlex
+import stat
+import subprocess
 import sys
 from os.path import dirname, join, pathsep
-import shlex
-import stat
-=======
-import shutil
-import stat
-import subprocess
-from os.path import dirname, join
->>>>>>> 02b7b63d
 
 import pytest
 
