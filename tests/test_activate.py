--- conflicted
+++ resolved
@@ -3,22 +3,15 @@
 
 from logging import getLogger
 import os
-<<<<<<< HEAD
-from os.path import dirname, isdir, join, basename
-=======
-from os.path import isdir, join
->>>>>>> dce812cc
+from os.path import basename, dirname, isdir, join
 import sys
 from tempfile import gettempdir
 from unittest import TestCase
 from uuid import uuid4
 
-<<<<<<< HEAD
+import pytest
+
 from conda import CONDA_PACKAGE_ROOT
-=======
->>>>>>> dce812cc
-import pytest
-
 from conda._vendor.auxlib.ish import dals
 from conda._vendor.toolz.itertoolz import concatv
 from conda.activate import Activator, main as activate_main, native_path_to_unix
