# (c) 2012-2014 Continuum Analytics, Inc. / http://continuum.io
# All Rights Reserved
#
# conda is distributed under the terms of the BSD 3-clause license.
# Consult LICENSE.txt or http://opensource.org/licenses/BSD-3-Clause.
import os
import pytest
import unittest
from contextlib import contextmanager
from os.path import join, exists, dirname
from tempfile import mkstemp

<<<<<<< HEAD
from conda import config
from conda.base.constants import DEFAULT_CHANNEL_ALIAS
from conda.base.context import (reset_context, pkgs_dir_from_envs_dir)
from conda.utils import get_yaml, backoff_unlink
=======
import conda.config as config
from conda.install import on_win
from conda.common.yaml import get_yaml

>>>>>>> 72d1b147
from tests.helpers import run_conda_command

yaml = get_yaml()

# use condarc from source tree to run these tests against

# # unset 'default_channels' so get_default_channels has predictable behavior
# try:
#     del config.sys_rc['default_channels']
# except KeyError:
#     pass

# unset CIO_TEST.  This is a Continuum-internal variable that draws packages from an internal server instead of
#     repo.continuum.io
try:
    del os.environ['CIO_TEST']
except KeyError:
    pass

# # Remove msys2 from defaults just for testing purposes
# if len(config.defaults_) > 2:
#     config.defaults_ = config.defaults_[:2]

# class BinstarTester(object):
#     def __init__(self, domain='https://mybinstar.com', token='01234abcde'):
#        self.domain = domain
#        self.token = token


class TestConfig(unittest.TestCase):

    # These tests are mostly to ensure API stability

    # def setUp(self):
    #     # Load the test condarc file
    #     self.rc, config.rc = config.rc, testrc
    #     config.load_condarc()
    #     config.binstar_client = BinstarTester()
    #     config.init_binstar()
    #
    # def tearDown(self):
    #     # Restore original condarc
    #     config.rc = self.rc
    #     config.load_condarc()

    def test_globals(self):
        self.assertTrue(config.root_dir)
        self.assertTrue(config.pkgs_dirs)
        self.assertTrue(config.envs_dirs)
        self.assertTrue(config.default_prefix)
        self.assertTrue(config.platform)
        self.assertTrue(config.subdir)
        self.assertTrue(config.arch_name)
        self.assertTrue(config.bits in (32, 64))

    def test_pkgs_dir_from_envs_dir(self):
        root_dir = config.root_dir
        root_pkgs = join(root_dir, 'pkgs')
        for pi, po in [
            (join(root_dir, 'envs'), root_pkgs),
            ('/usr/local/foo/envs' if config.platform != 'win' else 'C:\envs',
                '/usr/local/foo/envs/.pkgs' if config.platform != 'win' else 'C:\envs\.pkgs'),
            ]:
            self.assertEqual(pkgs_dir_from_envs_dir(pi), po)

    # def test_proxy_settings(self):
    #     self.assertEqual(config.get_proxy_servers(),
    #                      {'http': 'http://user:pass@corp.com:8080',
    #                       'https': 'https://user:pass@corp.com:8080'})

<<<<<<< HEAD
    # @pytest.mark.xfail(datetime.now() < datetime(2016, 8, 1) and not on_win,
    #                    reason="configs are borked")
=======
    @pytest.mark.xfail(datetime.now() < datetime(2016, 8, 1),
                       reason="refactor to work with Channel entity")
>>>>>>> 72d1b147
    def test_normalize_urls(self):
        # binstar = reset_binstar(url='https://mybinstar.com', token='01234abcde')
        context = reset_context([join(dirname(__file__), 'condarc')])
        current_platform = config.subdir
        assert DEFAULT_CHANNEL_ALIAS == 'https://conda.anaconda.org/'
        assert context.channel_alias == 'https://your.repo/'
        # assert binstar.channel_prefix(False) == 'https://your.repo/'
        # assert binstar.binstar_domain == 'https://mybinstar.com/'
        # assert binstar.binstar_domain_tok == 'https://mybinstar.com/t/01234abcde/'
        assert context.channels == ("binstar_username", "http://some.custom/channel", "defaults")
        channel_urls = [
            'defaults',
            'system',
            'https://conda.anaconda.org/username',
            'file:///Users/username/repo',
            'https://mybinstar.com/t/5768wxyz/test2',
            'https://mybinstar.com/test',
            'https://conda.anaconda.org/t/abcdefgh/username',
            'username'
        ]
        platform = 'osx-64'

    #     normurls = config.normalize_urls(channel_urls, platform)
    #     assert normurls == [
    #        # defaults
    #        'https://repo.continuum.io/pkgs/free/osx-64/',
    #        'https://repo.continuum.io/pkgs/free/noarch/',
    #        'https://repo.continuum.io/pkgs/pro/osx-64/',
    #        'https://repo.continuum.io/pkgs/pro/noarch/',
    #        # system (condarc)
    #        'https://your.repo/binstar_username/osx-64/',
    #        'https://your.repo/binstar_username/noarch/',
    #        'http://some.custom/channel/osx-64/',
    #        'http://some.custom/channel/noarch/',
    #        # defaults is repeated in condarc; that's OK
    #        'https://repo.continuum.io/pkgs/free/osx-64/',
    #        'https://repo.continuum.io/pkgs/free/noarch/',
    #        'https://repo.continuum.io/pkgs/pro/osx-64/',
    #        'https://repo.continuum.io/pkgs/pro/noarch/',
    #        # conda.anaconda.org is not our default binstar clinet
    #        'https://conda.anaconda.org/username/osx-64/',
    #        'https://conda.anaconda.org/username/noarch/',
    #        'file:///Users/username/repo/osx-64/',
    #        'file:///Users/username/repo/noarch/',
    #        # mybinstar.com is not channel_alias, but we still add tokens
    #        'https://mybinstar.com/t/5768wxyz/test2/osx-64/',
    #        'https://mybinstar.com/t/5768wxyz/test2/noarch/',
    #        # token already supplied, do not change/remove it
    #        'https://mybinstar.com/t/01234abcde/test/osx-64/',
    #        'https://mybinstar.com/t/01234abcde/test/noarch/',
    #        # we do not remove tokens from conda.anaconda.org
    #        'https://conda.anaconda.org/t/abcdefgh/username/osx-64/',
    #        'https://conda.anaconda.org/t/abcdefgh/username/noarch/',
    #        # short channel; add channel_alias
    #        'https://your.repo/username/osx-64/',
    #        'https://your.repo/username/noarch/']
    #
    #     priurls = config.prioritize_channels(normurls)
    #     assert dict(priurls) == {
    #        # defaults appears twice, keep higher priority
    #        'https://repo.continuum.io/pkgs/free/noarch/': ('defaults', 1),
    #        'https://repo.continuum.io/pkgs/free/osx-64/': ('defaults', 1),
    #        'https://repo.continuum.io/pkgs/pro/noarch/': ('defaults', 1),
    #        'https://repo.continuum.io/pkgs/pro/osx-64/': ('defaults', 1),
    #        'https://your.repo/binstar_username/noarch/': ('binstar_username', 2),
    #        'https://your.repo/binstar_username/osx-64/': ('binstar_username', 2),
    #        'http://some.custom/channel/noarch/': ('http://some.custom/channel', 3),
    #        'http://some.custom/channel/osx-64/': ('http://some.custom/channel', 3),
    #        'https://conda.anaconda.org/t/abcdefgh/username/noarch/': ('https://conda.anaconda.org/username', 4),
    #        'https://conda.anaconda.org/t/abcdefgh/username/osx-64/': ('https://conda.anaconda.org/username', 4),
    #        'file:///Users/username/repo/noarch/': ('file:///Users/username/repo', 5),
    #        'file:///Users/username/repo/osx-64/': ('file:///Users/username/repo', 5),
    #        # the tokenized version came first, but we still give it the same priority
    #        'https://conda.anaconda.org/username/noarch/': ('https://conda.anaconda.org/username', 4),
    #        'https://conda.anaconda.org/username/osx-64/': ('https://conda.anaconda.org/username', 4),
    #        'https://mybinstar.com/t/5768wxyz/test2/noarch/': ('https://mybinstar.com/test2', 6),
    #        'https://mybinstar.com/t/5768wxyz/test2/osx-64/': ('https://mybinstar.com/test2', 6),
    #        'https://mybinstar.com/t/01234abcde/test/noarch/': ('https://mybinstar.com/test', 7),
    #        'https://mybinstar.com/t/01234abcde/test/osx-64/': ('https://mybinstar.com/test', 7),
    #        'https://your.repo/username/noarch/': ('username', 8),
    #        'https://your.repo/username/osx-64/': ('username', 8)
    #     }
    #
    #     # Delete the channel alias so now the short channels point to binstar
    #     del config.rc['channel_alias']
    #     config.rc['offline'] = False
    #     config.load_condarc()
    #     config.binstar_client = BinstarTester()
    #     normurls = config.normalize_urls(channel_urls, platform)
    #     # all your.repo references should be changed to mybinstar.com
    #     assert normurls == [
    #        'https://repo.continuum.io/pkgs/free/osx-64/',
    #        'https://repo.continuum.io/pkgs/free/noarch/',
    #        'https://repo.continuum.io/pkgs/pro/osx-64/',
    #        'https://repo.continuum.io/pkgs/pro/noarch/',
    #        'https://mybinstar.com/t/01234abcde/binstar_username/osx-64/',
    #        'https://mybinstar.com/t/01234abcde/binstar_username/noarch/',
    #        'http://some.custom/channel/osx-64/',
    #        'http://some.custom/channel/noarch/',
    #        'https://repo.continuum.io/pkgs/free/osx-64/',
    #        'https://repo.continuum.io/pkgs/free/noarch/',
    #        'https://repo.continuum.io/pkgs/pro/osx-64/',
    #        'https://repo.continuum.io/pkgs/pro/noarch/',
    #        'https://conda.anaconda.org/username/osx-64/',
    #        'https://conda.anaconda.org/username/noarch/',
    #        'file:///Users/username/repo/osx-64/',
    #        'file:///Users/username/repo/noarch/',
    #        'https://mybinstar.com/t/5768wxyz/test2/osx-64/',
    #        'https://mybinstar.com/t/5768wxyz/test2/noarch/',
    #        'https://mybinstar.com/t/01234abcde/test/osx-64/',
    #        'https://mybinstar.com/t/01234abcde/test/noarch/',
    #        'https://conda.anaconda.org/t/abcdefgh/username/osx-64/',
    #        'https://conda.anaconda.org/t/abcdefgh/username/noarch/',
    #        'https://mybinstar.com/t/01234abcde/username/osx-64/',
    #        'https://mybinstar.com/t/01234abcde/username/noarch/'
    #     ]
    #
    #     # Delete the anaconda token
    #     config.load_condarc()
    #     config.binstar_client = BinstarTester(token=None)
    #     normurls = config.normalize_urls(channel_urls, platform)
    #     # tokens should not be added (but supplied tokens are kept)
    #     assert normurls == [
    #        'https://repo.continuum.io/pkgs/free/osx-64/',
    #        'https://repo.continuum.io/pkgs/free/noarch/',
    #        'https://repo.continuum.io/pkgs/pro/osx-64/',
    #        'https://repo.continuum.io/pkgs/pro/noarch/',
    #        'https://mybinstar.com/binstar_username/osx-64/',
    #        'https://mybinstar.com/binstar_username/noarch/',
    #        'http://some.custom/channel/osx-64/',
    #        'http://some.custom/channel/noarch/',
    #        'https://repo.continuum.io/pkgs/free/osx-64/',
    #        'https://repo.continuum.io/pkgs/free/noarch/',
    #        'https://repo.continuum.io/pkgs/pro/osx-64/',
    #        'https://repo.continuum.io/pkgs/pro/noarch/',
    #        'https://conda.anaconda.org/username/osx-64/',
    #        'https://conda.anaconda.org/username/noarch/',
    #        'file:///Users/username/repo/osx-64/',
    #        'file:///Users/username/repo/noarch/',
    #        'https://mybinstar.com/t/5768wxyz/test2/osx-64/',
    #        'https://mybinstar.com/t/5768wxyz/test2/noarch/',
    #        'https://mybinstar.com/test/osx-64/',
    #        'https://mybinstar.com/test/noarch/',
    #        'https://conda.anaconda.org/t/abcdefgh/username/osx-64/',
    #        'https://conda.anaconda.org/t/abcdefgh/username/noarch/',
    #        'https://mybinstar.com/username/osx-64/',
    #        'https://mybinstar.com/username/noarch/'
    #     ]
    #
    #     # Turn off add_anaconda_token
    #     config.rc['add_binstar_token'] = False
    #     config.load_condarc()
    #     config.binstar_client = BinstarTester()
    #     normurls2 = config.normalize_urls(channel_urls, platform)
    #     # tokens should not be added (but supplied tokens are kept)
    #     assert normurls == normurls2
    #
    #     # Disable binstar client altogether
    #     config.load_condarc()
    #     config.binstar_client = ()
    #     normurls = config.normalize_urls(channel_urls, platform)
    #     # should drop back to conda.anaconda.org
    #     assert normurls == [
    #       'https://repo.continuum.io/pkgs/free/osx-64/',
    #       'https://repo.continuum.io/pkgs/free/noarch/',
    #       'https://repo.continuum.io/pkgs/pro/osx-64/',
    #       'https://repo.continuum.io/pkgs/pro/noarch/',
    #       'https://conda.anaconda.org/binstar_username/osx-64/',
    #       'https://conda.anaconda.org/binstar_username/noarch/',
    #       'http://some.custom/channel/osx-64/',
    #       'http://some.custom/channel/noarch/',
    #       'https://repo.continuum.io/pkgs/free/osx-64/',
    #       'https://repo.continuum.io/pkgs/free/noarch/',
    #       'https://repo.continuum.io/pkgs/pro/osx-64/',
    #       'https://repo.continuum.io/pkgs/pro/noarch/',
    #       'https://conda.anaconda.org/username/osx-64/',
    #       'https://conda.anaconda.org/username/noarch/',
    #       'file:///Users/username/repo/osx-64/',
    #       'file:///Users/username/repo/noarch/',
    #       'https://mybinstar.com/t/5768wxyz/test2/osx-64/',
    #       'https://mybinstar.com/t/5768wxyz/test2/noarch/',
    #       'https://mybinstar.com/test/osx-64/',
    #       'https://mybinstar.com/test/noarch/',
    #       'https://conda.anaconda.org/t/abcdefgh/username/osx-64/',
    #       'https://conda.anaconda.org/t/abcdefgh/username/noarch/',
    #       'https://conda.anaconda.org/username/osx-64/',
    #       'https://conda.anaconda.org/username/noarch/'
    #     ]

@contextmanager
def make_temp_condarc(value=None):
    try:
        tempfile = mkstemp(suffix='.yml')
        temp_path = tempfile[1]
        if value:
            with open(temp_path, 'w') as f:
                f.write(value)
        reset_context([temp_path])
        yield temp_path
    finally:
        backoff_unlink(temp_path)

def _read_test_condarc(rc):
    with open(rc) as f:
        return f.read()

# Tests for the conda config command
# FIXME This shoiuld be multiple individual tests
@pytest.mark.slow
def test_config_command_basics():

        # Test that creating the file adds the defaults channel
    with make_temp_condarc() as rc:
        stdout, stderr = run_conda_command('config', '--file', rc, '--add',
          'channels', 'test')
        assert stdout == stderr == ''
        assert _read_test_condarc(rc) == """\
channels:
  - defaults
  - test
"""
    with make_temp_condarc() as rc:
        # When defaults is explicitly given, it should not be added
        stdout, stderr = run_conda_command('config', '--file', rc, '--add',
            'channels', 'test', '--add', 'channels', 'defaults')
        assert stdout == ''
        assert stderr == "Warning: 'defaults' already in 'channels' list, moving to the bottom"
        assert _read_test_condarc(rc) == """\
channels:
  - test
  - defaults
"""
    # Duplicate keys should not be added twice
    with make_temp_condarc() as rc:
        stdout, stderr = run_conda_command('config', '--file', rc, '--add',
            'channels', 'test')
        assert stdout == stderr == ''
        stdout, stderr = run_conda_command('config', '--file', rc, '--add',
            'channels', 'test')
        assert stdout == ''
        assert stderr == "Warning: 'test' already in 'channels' list, moving to the bottom"
        assert _read_test_condarc(rc) == """\
channels:
  - defaults
  - test
"""

    # Test append
    with make_temp_condarc() as rc:
        stdout, stderr = run_conda_command('config', '--file', rc, '--add',
            'channels', 'test')
        assert stdout == stderr == ''
        stdout, stderr = run_conda_command('config', '--file', rc, '--append',
            'channels', 'test')
        assert stdout == ''
        assert stderr == "Warning: 'test' already in 'channels' list, moving to the bottom"
        assert _read_test_condarc(rc) == """\
channels:
  - defaults
  - test
"""

    # Test duoble remove of defaults
    with make_temp_condarc() as rc:
        stdout, stderr = run_conda_command('config', '--file', rc, '--remove',
                                           'channels', 'defaults')
        assert stdout == stderr == ''
        stdout, stderr = run_conda_command('config', '--file', rc, '--remove',
                                           'channels', 'defaults')
        assert stdout == ''
        assert stderr == "Key error: 'defaults' is not in the 'channels' key of the config file"

    # Test creating a new file with --set
    with make_temp_condarc() as rc:
        stdout, stderr = run_conda_command('config', '--file', rc,
            '--set', 'always_yes', 'true')
        assert stdout == stderr == ''
        assert _read_test_condarc(rc) == """\
always_yes: true
"""


# FIXME Break into multiple tests
@pytest.mark.slow
def test_config_command_get():
    # Test --get
    condarc = """\
channels:
  - test
  - defaults

create_default_packages:
  - ipython
  - numpy

changeps1: false

always_yes: true

invalid_key: true

channel_alias: http://alpha.conda.anaconda.org
"""
    with make_temp_condarc(condarc) as rc:
        stdout, stderr = run_conda_command('config', '--file', rc, '--get')
        assert stdout == """\
--set always_yes True
--set changeps1 False
--set channel_alias http://alpha.conda.anaconda.org
--add channels 'test'   # lowest priority
--add channels 'defaults'   # highest priority
--add create_default_packages 'ipython'
--add create_default_packages 'numpy'\
"""
        assert stderr == "unknown key invalid_key"

        stdout, stderr = run_conda_command('config', '--file', rc,
        '--get', 'channels')

        assert stdout == """\
--add channels 'test'   # lowest priority
--add channels 'defaults'   # highest priority\
"""
        assert stderr == ""

        stdout, stderr = run_conda_command('config', '--file', rc,
        '--get', 'changeps1')

        assert stdout == """\
--set changeps1 False\
"""
        assert stderr == ""

        stdout, stderr = run_conda_command('config', '--file', rc,
            '--get', 'changeps1', 'channels')

        assert stdout == """\
--set changeps1 False
--add channels 'test'   # lowest priority
--add channels 'defaults'   # highest priority\
"""
        assert stderr == ""

        stdout, stderr = run_conda_command('config', '--file', rc,
        '--get', 'allow_softlinks')

        assert stdout == ""
        assert stderr == ""

        stdout, stderr = run_conda_command('config', '--file', rc,
        '--get', 'track_features')

        assert stdout == ""
        assert stderr == ""

        stdout, stderr = run_conda_command('config', '--file', rc, '--get', 'invalid_key')

        assert stdout == ""
        assert "invalid choice: 'invalid_key'" in stderr

        stdout, stderr = run_conda_command('config', '--file', rc,
        '--get', 'not_valid_key')

        assert stdout == ""
        assert "invalid choice: 'not_valid_key'" in stderr


# FIXME Break into multiple tests
@pytest.mark.slow
def test_config_command_parser():
    # Now test the YAML "parser"
    # Channels is normal content.
    # create_default_packages has extra spaces in list items
    condarc = """\
channels:
  - test
  - defaults

create_default_packages :
  -  ipython
  -  numpy

changeps1: false

# Here is a comment
always_yes: yes
"""
    # First verify that this itself is valid YAML
    assert yaml.load(condarc, Loader=yaml.RoundTripLoader) == {'channels': ['test', 'defaults'],
        'create_default_packages': ['ipython', 'numpy'], 'changeps1':
        False, 'always_yes': 'yes'}

    with make_temp_condarc(condarc) as rc:
        stdout, stderr = run_conda_command('config', '--file', rc, '--get')
        print(stdout)
        assert stdout == """\
--set always_yes True
--set changeps1 False
--add channels 'test'   # lowest priority
--add channels 'defaults'   # highest priority
--add create_default_packages 'ipython'
--add create_default_packages 'numpy'\
"""
        print(">>>>")
        with open(rc, 'r') as fh:
            print(fh.read())



        stdout, stderr = run_conda_command('config', '--file', rc, '--prepend', 'channels', 'mychannel')
        assert stdout == stderr == ''

        with open(rc, 'r') as fh:
            print(fh.read())

        assert _read_test_condarc(rc) == """\
channels:
  - mychannel
  - test
  - defaults

create_default_packages:
  - ipython
  - numpy

changeps1: false

# Here is a comment
always_yes: true
"""

        stdout, stderr = run_conda_command('config', '--file', rc,
            '--set', 'changeps1', 'true')

        assert stdout == stderr == ''

        assert _read_test_condarc(rc) == """\
channels:
  - mychannel
  - test
  - defaults

create_default_packages:
  - ipython
  - numpy

changeps1: true

# Here is a comment
always_yes: true
"""

        # Test adding a new list key. We couldn't test this above because it
        # doesn't work yet with odd whitespace
    condarc = """\
channels:
  - test
  - defaults

always_yes: true
"""

    with make_temp_condarc(condarc) as rc:
        stdout, stderr = run_conda_command('config', '--file', rc, '--add',
            'disallow', 'perl')
        assert stdout == stderr == ''
        assert _read_test_condarc(rc) == condarc + """\
disallow:
  - perl
"""


# FIXME Break into multiple tests
@pytest.mark.slow
def test_config_command_remove_force():
    # Finally, test --remove, --remove-key
    with make_temp_condarc() as rc:
        run_conda_command('config', '--file', rc, '--add',
            'channels', 'test')
        run_conda_command('config', '--file', rc, '--set',
            'always_yes', 'true')
        stdout, stderr = run_conda_command('config', '--file', rc,
            '--remove', 'channels', 'test')
        assert stdout == stderr == ''
        assert yaml.load(_read_test_condarc(rc), Loader=yaml.RoundTripLoader) == {'channels': ['defaults'],
            'always_yes': True}

        stdout, stderr = run_conda_command('config', '--file', rc,
            '--remove', 'channels', 'test', '--force')
        assert stdout == ''
        assert stderr == "Key error: 'test' is not in the 'channels' key of the config file"

        stdout, stderr = run_conda_command('config', '--file', rc,
            '--remove', 'disallow', 'python', '--force')
        assert stdout == ''
        assert stderr == "Key error: key 'disallow' is not in the config file"

        stdout, stderr = run_conda_command('config', '--file', rc,
            '--remove-key', 'always_yes', '--force')
        assert stdout == stderr == ''
        assert yaml.load(_read_test_condarc(rc), Loader=yaml.RoundTripLoader) == {'channels': ['defaults']}

        stdout, stderr = run_conda_command('config', '--file', rc,
            '--remove-key', 'always_yes', '--force')

        assert stdout == ''
        assert stderr == "Key error: key 'always_yes' is not in the config file"


# FIXME Break into multiple tests
@pytest.mark.slow
def test_config_command_bad_args():
    with make_temp_condarc() as rc:
        stdout, stderr = run_conda_command('config', '--file', rc, '--add',
            'notarealkey', 'test')
        assert stdout == ''

        stdout, stderr = run_conda_command('config', '--file', rc, '--set',
            'notarealkey', 'true')
        assert stdout == ''


def test_invalid_rc():
    # Some tests for unexpected input in the condarc, like keys that are the
    # wrong type
    condarc = """\
channels:
"""

    with make_temp_condarc(condarc) as rc:
        stdout, stderr = run_conda_command('config', '--file', rc,
                                           '--add', 'channels', 'test')
        assert stdout == ''
        assert stderr == """\
Parse error: Error: Could not parse the yaml file. Use -f to use the
yaml parser (this will remove any structure or comments from the existing
.condarc file). Reason: key 'channels' should be a list, not NoneType."""
        assert _read_test_condarc(rc) == condarc


def test_config_set():
    # Test the config set command
    # Make sure it accepts only boolean values for boolean keys and any value for string keys

    with make_temp_condarc() as rc:
        stdout, stderr = run_conda_command('config', '--file', rc,
                                           '--set', 'always_yes', 'yes')

        assert stdout == ''
        assert stderr == ''

        stdout, stderr = run_conda_command('config', '--file', rc,
                                           '--set', 'always_yes', 'no')

        assert stdout == ''
        assert stderr == ''

def test_set_rc_string():
    # Test setting string keys in .condarc

    # We specifically test ssl_verify since it can be either a boolean or a string
    with make_temp_condarc() as rc:
        stdout, stderr = run_conda_command('config', '--file', rc,
                                           '--set', 'ssl_verify', 'yes')
        assert stdout == ''
        assert stderr == ''

        verify = yaml.load(open(rc, 'r'), Loader=yaml.RoundTripLoader)['ssl_verify']
        assert verify is True

        stdout, stderr = run_conda_command('config', '--file', rc,
                                           '--set', 'ssl_verify', 'test_string.crt')
        assert stdout == ''
        assert stderr == ''

        verify = yaml.load(open(rc, 'r'), Loader=yaml.RoundTripLoader)['ssl_verify']
        assert verify == 'test_string.crt'<|MERGE_RESOLUTION|>--- conflicted
+++ resolved
@@ -7,20 +7,15 @@
 import pytest
 import unittest
 from contextlib import contextmanager
-from os.path import join, exists, dirname
+from datetime import datetime
+from os.path import join, dirname
 from tempfile import mkstemp
 
-<<<<<<< HEAD
 from conda import config
 from conda.base.constants import DEFAULT_CHANNEL_ALIAS
 from conda.base.context import (reset_context, pkgs_dir_from_envs_dir)
-from conda.utils import get_yaml, backoff_unlink
-=======
-import conda.config as config
-from conda.install import on_win
 from conda.common.yaml import get_yaml
-
->>>>>>> 72d1b147
+from conda.utils import backoff_unlink
 from tests.helpers import run_conda_command
 
 yaml = get_yaml()
@@ -91,13 +86,8 @@
     #                      {'http': 'http://user:pass@corp.com:8080',
     #                       'https': 'https://user:pass@corp.com:8080'})
 
-<<<<<<< HEAD
-    # @pytest.mark.xfail(datetime.now() < datetime(2016, 8, 1) and not on_win,
-    #                    reason="configs are borked")
-=======
     @pytest.mark.xfail(datetime.now() < datetime(2016, 8, 1),
                        reason="refactor to work with Channel entity")
->>>>>>> 72d1b147
     def test_normalize_urls(self):
         # binstar = reset_binstar(url='https://mybinstar.com', token='01234abcde')
         context = reset_context([join(dirname(__file__), 'condarc')])
