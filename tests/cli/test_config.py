--- conflicted
+++ resolved
@@ -496,9 +496,13 @@
         assert context.ssl_verify is False
 
 
-<<<<<<< HEAD
-            reset_context([rc])
-            assert context.ssl_verify == tf.name
+def test_ssl_verify_set_filename():
+    with make_temp_condarc() as rc, Utf8NamedTemporaryFile() as tf:
+        stdout, stderr, _ = run_command(Commands.CONFIG, '--file', rc,
+                                        '--set', 'ssl_verify', tf.name)
+        assert stdout == stderr == ''
+        reset_context([rc])
+        assert context.ssl_verify == tf.name
 
 
 def test_set_rc_without_user_rc():
@@ -542,13 +546,4 @@
     if restore_sys_rc_config_backup:
         # Restore previous system rc_config
         with open(sys_rc_path, 'w') as rc:
-            rc.write(yaml_round_trip_dump(sys_rc_config_backup))
-=======
-def test_ssl_verify_set_filename():
-    with make_temp_condarc() as rc, Utf8NamedTemporaryFile() as tf:
-        stdout, stderr, _ = run_command(Commands.CONFIG, '--file', rc,
-                                        '--set', 'ssl_verify', tf.name)
-        assert stdout == stderr == ''
-        reset_context([rc])
-        assert context.ssl_verify == tf.name
->>>>>>> 8be64d91
+            rc.write(yaml_round_trip_dump(sys_rc_config_backup))