--- conflicted
+++ resolved
@@ -15,12 +15,13 @@
 from conda.common.compat import iteritems
 from conda.common.io import env_var
 from conda.core.package_cache import ProgressiveFetchExtract
-import conda.core.solve
+from conda.core.solve import get_pinned_specs
 from conda.exceptions import NoPackagesFoundError
 from conda.gateways.disk.create import mkdir_p
 import conda.instructions as inst
 from conda.models.dist import Dist
 from conda.models.index_record import IndexRecord
+from conda.models.match_spec import MatchSpec
 from conda.plan import display_actions
 import conda.plan as plan
 from conda.resolve import Resolve
@@ -1279,39 +1280,26 @@
 
 
 def test_pinned_specs():
-<<<<<<< HEAD
-    specs_1 = ("numpy 1.11", "python >3")
-    with env_var('CONDA_PINNED_PACKAGES', '/'.join(specs_1), reset_context):
-        pinned = conda.core.solve.get_pinned_specs("/none")
-        assert pinned == specs_1
-
-    specs_2 = ("scipy ==0.14.2", "openjdk >=8")
-=======
     # Test pinned specs environment variable
     specs_str_1 = ("numpy 1.11", "python >3")
     specs_1 = tuple(MatchSpec(spec_str, optional=True) for spec_str in specs_str_1)
     with env_var('CONDA_PINNED_PACKAGES', '/'.join(specs_str_1), reset_context):
-        pinned_specs = plan.get_pinned_specs("/none")
+        pinned_specs = get_pinned_specs("/none")
         assert pinned_specs == specs_1
         assert pinned_specs != specs_str_1
 
     # Test pinned specs conda environment file
     specs_str_2 = ("scipy ==0.14.2", "openjdk >=8")
     specs_2 = tuple(MatchSpec(spec_str, optional=True) for spec_str in specs_str_2)
->>>>>>> 1ac0dab6
+
     with tempdir() as td:
         mkdir_p(join(td, 'conda-meta'))
         with open(join(td, 'conda-meta', 'pinned'), 'w') as fh:
             fh.write("\n".join(specs_str_2))
             fh.write("\n")
-<<<<<<< HEAD
-        pinned = conda.core.solve.get_pinned_specs(td)
-        assert pinned == specs_2
-=======
-        pinned_specs = plan.get_pinned_specs(td)
+        pinned_specs = get_pinned_specs(td)
         assert pinned_specs == specs_2
         assert pinned_specs != specs_str_2
->>>>>>> 1ac0dab6
 
     # Test pinned specs conda configuration and pinned specs conda environment file
     with tempdir() as td:
@@ -1322,18 +1310,11 @@
 
         with env_var('CONDA_PREFIX', td, reset_context):
             run_command(Commands.CONFIG, "--env --add pinned_packages requests=2.13")
-<<<<<<< HEAD
-            with env_var('CONDA_PINNED_PACKAGES', '/'.join(specs_2), reset_context):
-                pinned = conda.core.solve.get_pinned_specs(td)
-                assert pinned == specs_2 + ("requests 2.13",) + specs_1
-
-=======
             with env_var('CONDA_PINNED_PACKAGES', '/'.join(specs_str_2), reset_context):
-                pinned_specs = plan.get_pinned_specs(td)
+                pinned_specs = get_pinned_specs(td)
                 expected = specs_2 + (MatchSpec("requests 2.13", optional=True),) + specs_1
                 assert pinned_specs == expected
                 assert pinned_specs != specs_str_1 + ("requests 2.13",) + specs_str_2
->>>>>>> 1ac0dab6
 
 
 
