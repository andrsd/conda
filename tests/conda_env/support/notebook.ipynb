<<<<<<< HEAD
{"metadata": {"signature": "", "name": ""}, "worksheets": [{"cells": []}], "nbformat": 3, "nbformat_minor": 0}
=======
{"worksheets": [{"cells": []}], "metadata": {"name": "", "signature": ""}, "nbformat": 3, "nbformat_minor": 0}
>>>>>>> ce752658
<|MERGE_RESOLUTION|>--- conflicted
+++ resolved
@@ -1,5 +1 @@
-<<<<<<< HEAD
-{"metadata": {"signature": "", "name": ""}, "worksheets": [{"cells": []}], "nbformat": 3, "nbformat_minor": 0}
-=======
-{"worksheets": [{"cells": []}], "metadata": {"name": "", "signature": ""}, "nbformat": 3, "nbformat_minor": 0}
->>>>>>> ce752658
+{"metadata": {"signature": "", "name": ""}, "worksheets": [{"cells": []}], "nbformat": 3, "nbformat_minor": 0}