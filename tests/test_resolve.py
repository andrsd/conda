from __future__ import absolute_import, print_function

<<<<<<< HEAD
=======
import json
>>>>>>> f77a4789
import unittest

from conda.base.context import context, reset_context
from conda.common.compat import iteritems
from conda.common.io import env_var
<<<<<<< HEAD
from conda.exceptions import NoPackagesFoundError, UnsatisfiableError
from conda.models.dist import Dist
from conda.models.index_record import IndexRecord
from conda.resolve import MatchSpec, Resolve
from .helpers import raises, get_index_r_1
=======

from conda.base.context import reset_context
from conda.common.compat import iteritems, text_type
from conda.exceptions import UnsatisfiableError
from conda.models.dist import Dist
from conda.models.index_record import IndexRecord
from os.path import dirname, join

from conda.resolve import MatchSpec, Resolve, ResolvePackageNotFound
from tests.helpers import raises
>>>>>>> f77a4789

index, r, = get_index_r_1()

f_mkl = set(['mkl'])


def add_defaults_if_no_channel(string):
    return 'defaults::' + string if '::' not in string else string


class TestSolve(unittest.TestCase):

    def assert_have_mkl(self, dists, names):
        for dist in dists:
            if dist.quad[0] in names:
                self.assertEqual(r.features(dist), f_mkl)

    def test_explicit0(self):
        self.assertEqual(r.explicit([]), [])

    def test_explicit1(self):
        self.assertEqual(r.explicit(['pycosat 0.6.0 py27_0']), None)
        self.assertEqual(r.explicit(['zlib']), None)
        self.assertEqual(r.explicit(['zlib 1.2.7']), None)
        # because zlib has no dependencies it is also explicit
        exp_result = r.explicit([MatchSpec('zlib 1.2.7 0', channel='defaults')])
        self.assertEqual(exp_result, [Dist('defaults::zlib-1.2.7-0.tar.bz2')])

    def test_explicit2(self):
        self.assertEqual(r.explicit(['pycosat 0.6.0 py27_0',
                                     'zlib 1.2.7 0']),
                         [Dist('defaults::pycosat-0.6.0-py27_0.tar.bz2'),
                          Dist('defaults::zlib-1.2.7-0.tar.bz2')])
        self.assertEqual(r.explicit(['pycosat 0.6.0 py27_0',
                                     'zlib 1.2.7']), None)

    def test_explicitNone(self):
        self.assertEqual(r.explicit(['pycosat 0.6.0 notarealbuildstring']), None)

    def test_empty(self):
        self.assertEqual(r.install([]), [])

    def test_anaconda_14(self):
        specs = ['anaconda 1.4.0 np17py33_0']
        res = r.explicit(specs)
        self.assertEqual(len(res), 51)
        assert r.install(specs) == res
        specs.append('python 3.3*')
        self.assertEqual(r.explicit(specs), None)
        self.assertEqual(r.install(specs), res)

    def test_iopro_nomkl(self):
        installed = r.install(['iopro 1.4*', 'python 2.7*', 'numpy 1.7*'], returnall=True)
        installed = [[dist.to_filename() for dist in psol] for psol in installed]

        self.assertEqual(installed,
            [['iopro-1.4.3-np17py27_p0.tar.bz2',
              'numpy-1.7.1-py27_0.tar.bz2',
              'openssl-1.0.1c-0.tar.bz2',
              'python-2.7.5-0.tar.bz2',
              'readline-6.2-0.tar.bz2',
              'sqlite-3.7.13-0.tar.bz2',
              'system-5.8-1.tar.bz2',
              'tk-8.5.13-0.tar.bz2',
              'unixodbc-2.3.1-0.tar.bz2',
              'zlib-1.2.7-0.tar.bz2']])

    def test_iopro_mkl(self):
        installed = r.install(['iopro 1.4*', 'python 2.7*', 'numpy 1.7*', 'mkl@'], returnall=True)
        installed = [[dist.to_filename() for dist in psol] for psol in installed]

        self.assertEqual(installed,
            [['iopro-1.4.3-np17py27_p0.tar.bz2',
              'mkl-rt-11.0-p0.tar.bz2',
              'numpy-1.7.1-py27_p0.tar.bz2',
              'openssl-1.0.1c-0.tar.bz2',
              'python-2.7.5-0.tar.bz2',
              'readline-6.2-0.tar.bz2',
              'sqlite-3.7.13-0.tar.bz2',
              'system-5.8-1.tar.bz2',
              'tk-8.5.13-0.tar.bz2',
              'unixodbc-2.3.1-0.tar.bz2',
              'zlib-1.2.7-0.tar.bz2']])

    def test_mkl(self):
        a = r.install(['mkl 11*', 'mkl@'])
        b = r.install(['mkl'])
        assert a == b

    def test_accelerate(self):
        self.assertEqual(
            r.install(['accelerate']),
            r.install(['accelerate', 'mkl@']))

    def test_scipy_mkl(self):
        dists = r.install(['scipy', 'python 2.7*', 'numpy 1.7*', 'mkl@'])
        self.assert_have_mkl(dists, ('numpy', 'scipy'))
        self.assertTrue(Dist('defaults::scipy-0.12.0-np17py27_p0.tar.bz2') in dists)

    def test_anaconda_nomkl(self):
        dists = r.install(['anaconda 1.5.0', 'python 2.7*', 'numpy 1.7*'])
        self.assertEqual(len(dists), 107)
        self.assertTrue(Dist('defaults::scipy-0.12.0-np17py27_0.tar.bz2') in dists)


def test_pseudo_boolean():
    # The latest version of iopro, 1.5.0, was not built against numpy 1.5
    assert r.install(['iopro', 'python 2.7*', 'numpy 1.5*'], returnall=True) == [[
        Dist(add_defaults_if_no_channel(fn)) for fn in [
        'iopro-1.4.3-np15py27_p0.tar.bz2',
        'numpy-1.5.1-py27_4.tar.bz2',
        'openssl-1.0.1c-0.tar.bz2',
        'python-2.7.5-0.tar.bz2',
        'readline-6.2-0.tar.bz2',
        'sqlite-3.7.13-0.tar.bz2',
        'system-5.8-1.tar.bz2',
        'tk-8.5.13-0.tar.bz2',
        'unixodbc-2.3.1-0.tar.bz2',
        'zlib-1.2.7-0.tar.bz2',
    ]]]

    assert r.install(['iopro', 'python 2.7*', 'numpy 1.5*', 'mkl@'], returnall=True) == [[
        Dist(add_defaults_if_no_channel(fn)) for fn in [
        'iopro-1.4.3-np15py27_p0.tar.bz2',
        'mkl-rt-11.0-p0.tar.bz2',
        'numpy-1.5.1-py27_p4.tar.bz2',
        'openssl-1.0.1c-0.tar.bz2',
        'python-2.7.5-0.tar.bz2',
        'readline-6.2-0.tar.bz2',
        'sqlite-3.7.13-0.tar.bz2',
        'system-5.8-1.tar.bz2',
        'tk-8.5.13-0.tar.bz2',
        'unixodbc-2.3.1-0.tar.bz2',
        'zlib-1.2.7-0.tar.bz2',
    ]]]


def test_get_dists():
    dists = r.get_reduced_index(["anaconda 1.5.0"])
    assert Dist('defaults::anaconda-1.5.0-np17py27_0.tar.bz2') in dists
    assert Dist('defaults::dynd-python-0.3.0-np17py33_0.tar.bz2') in dists


def test_generate_eq():
    reduced_index = r.get_reduced_index(['anaconda'])
    r2 = Resolve(reduced_index, True, True)
    C = r2.gen_clauses()
    eqv, eqb = r2.generate_version_metrics(C, list(r2.groups.keys()))
    # Should satisfy the following criteria:
    # - lower versions of the same package should should have higher
    #   coefficients.
    # - the same versions of the same package (e.g., different build strings)
    #   should have the same coefficients.
    # - a package that only has one version should not appear, unless
    #   include=True as it will have a 0 coefficient. The same is true of the
    #   latest version of a package.
    eqv = {Dist(key).to_filename(): value for key, value in iteritems(eqv)}
    eqb = {Dist(key).to_filename(): value for key, value in iteritems(eqb)}
    assert eqv == {
        'anaconda-1.4.0-np15py26_0.tar.bz2': 1,
        'anaconda-1.4.0-np15py27_0.tar.bz2': 1,
        'anaconda-1.4.0-np16py26_0.tar.bz2': 1,
        'anaconda-1.4.0-np16py27_0.tar.bz2': 1,
        'anaconda-1.4.0-np17py26_0.tar.bz2': 1,
        'anaconda-1.4.0-np17py27_0.tar.bz2': 1,
        'anaconda-1.4.0-np17py33_0.tar.bz2': 1,
        'astropy-0.2-np15py26_0.tar.bz2': 1,
        'astropy-0.2-np15py27_0.tar.bz2': 1,
        'astropy-0.2-np16py26_0.tar.bz2': 1,
        'astropy-0.2-np16py27_0.tar.bz2': 1,
        'astropy-0.2-np17py26_0.tar.bz2': 1,
        'astropy-0.2-np17py27_0.tar.bz2': 1,
        'astropy-0.2-np17py33_0.tar.bz2': 1,
        'biopython-1.60-np15py26_0.tar.bz2': 1,
        'biopython-1.60-np15py27_0.tar.bz2': 1,
        'biopython-1.60-np16py26_0.tar.bz2': 1,
        'biopython-1.60-np16py27_0.tar.bz2': 1,
        'biopython-1.60-np17py26_0.tar.bz2': 1,
        'biopython-1.60-np17py27_0.tar.bz2': 1,
        'bitarray-0.8.0-py26_0.tar.bz2': 1,
        'bitarray-0.8.0-py27_0.tar.bz2': 1,
        'bitarray-0.8.0-py33_0.tar.bz2': 1,
        'boto-2.8.0-py26_0.tar.bz2': 1,
        'boto-2.8.0-py27_0.tar.bz2': 1,
        'conda-1.4.4-py27_0.tar.bz2': 1,
        'cython-0.18-py26_0.tar.bz2': 1,
        'cython-0.18-py27_0.tar.bz2': 1,
        'cython-0.18-py33_0.tar.bz2': 1,
        'distribute-0.6.34-py26_1.tar.bz2': 1,
        'distribute-0.6.34-py27_1.tar.bz2': 1,
        'distribute-0.6.34-py33_1.tar.bz2': 1,
        'gevent-0.13.7-py26_0.tar.bz2': 1,
        'gevent-0.13.7-py27_0.tar.bz2': 1,
        'ipython-0.13.1-py26_1.tar.bz2': 1,
        'ipython-0.13.1-py27_1.tar.bz2': 1,
        'ipython-0.13.1-py33_1.tar.bz2': 1,
        'llvmpy-0.11.1-py26_0.tar.bz2': 1,
        'llvmpy-0.11.1-py27_0.tar.bz2': 1,
        'llvmpy-0.11.1-py33_0.tar.bz2': 1,
        'lxml-3.0.2-py26_0.tar.bz2': 1,
        'lxml-3.0.2-py27_0.tar.bz2': 1,
        'lxml-3.0.2-py33_0.tar.bz2': 1,
        'matplotlib-1.2.0-np15py26_1.tar.bz2': 1,
        'matplotlib-1.2.0-np15py27_1.tar.bz2': 1,
        'matplotlib-1.2.0-np16py26_1.tar.bz2': 1,
        'matplotlib-1.2.0-np16py27_1.tar.bz2': 1,
        'matplotlib-1.2.0-np17py26_1.tar.bz2': 1,
        'matplotlib-1.2.0-np17py27_1.tar.bz2': 1,
        'matplotlib-1.2.0-np17py33_1.tar.bz2': 1,
        'nose-1.2.1-py26_0.tar.bz2': 1,
        'nose-1.2.1-py27_0.tar.bz2': 1,
        'nose-1.2.1-py33_0.tar.bz2': 1,
        'numba-0.7.0-np16py26_1.tar.bz2': 1,
        'numba-0.7.0-np16py27_1.tar.bz2': 1,
        'numba-0.7.0-np17py26_1.tar.bz2': 1,
        'numba-0.7.0-np17py27_1.tar.bz2': 1,
        'numpy-1.5.1-py26_3.tar.bz2': 3,
        'numpy-1.5.1-py27_3.tar.bz2': 3,
        'numpy-1.6.2-py26_3.tar.bz2': 2,
        'numpy-1.6.2-py26_4.tar.bz2': 2,
        # 'numpy-1.6.2-py26_p4.tar.bz2': 2,
        'numpy-1.6.2-py27_3.tar.bz2': 2,
        'numpy-1.6.2-py27_4.tar.bz2': 2,
        # 'numpy-1.6.2-py27_p4.tar.bz2': 2,
        'numpy-1.7.0-py26_0.tar.bz2': 1,
        'numpy-1.7.0-py27_0.tar.bz2': 1,
        'numpy-1.7.0-py33_0.tar.bz2': 1,
        'pandas-0.10.0-np16py26_0.tar.bz2': 2,
        'pandas-0.10.0-np16py27_0.tar.bz2': 2,
        'pandas-0.10.0-np17py26_0.tar.bz2': 2,
        'pandas-0.10.0-np17py27_0.tar.bz2': 2,
        'pandas-0.10.1-np16py26_0.tar.bz2': 1,
        'pandas-0.10.1-np16py27_0.tar.bz2': 1,
        'pandas-0.10.1-np17py26_0.tar.bz2': 1,
        'pandas-0.10.1-np17py27_0.tar.bz2': 1,
        'pandas-0.10.1-np17py33_0.tar.bz2': 1,
        'pandas-0.8.1-np16py26_0.tar.bz2': 5,
        'pandas-0.8.1-np16py27_0.tar.bz2': 5,
        'pandas-0.8.1-np17py26_0.tar.bz2': 5,
        'pandas-0.8.1-np17py27_0.tar.bz2': 5,
        'pandas-0.9.0-np16py26_0.tar.bz2': 4,
        'pandas-0.9.0-np16py27_0.tar.bz2': 4,
        'pandas-0.9.0-np17py26_0.tar.bz2': 4,
        'pandas-0.9.0-np17py27_0.tar.bz2': 4,
        'pandas-0.9.1-np16py26_0.tar.bz2': 3,
        'pandas-0.9.1-np16py27_0.tar.bz2': 3,
        'pandas-0.9.1-np17py26_0.tar.bz2': 3,
        'pandas-0.9.1-np17py27_0.tar.bz2': 3,
        'pip-1.2.1-py26_1.tar.bz2': 1,
        'pip-1.2.1-py27_1.tar.bz2': 1,
        'pip-1.2.1-py33_1.tar.bz2': 1,
        'psutil-0.6.1-py26_0.tar.bz2': 1,
        'psutil-0.6.1-py27_0.tar.bz2': 1,
        'psutil-0.6.1-py33_0.tar.bz2': 1,
        'pyflakes-0.6.1-py26_0.tar.bz2': 1,
        'pyflakes-0.6.1-py27_0.tar.bz2': 1,
        'pyflakes-0.6.1-py33_0.tar.bz2': 1,
        'python-2.6.8-6.tar.bz2': 4,
        'python-2.7.3-7.tar.bz2': 3,
        'python-2.7.4-0.tar.bz2': 2,
        'python-3.3.0-4.tar.bz2': 1,
        'pytz-2012j-py26_0.tar.bz2': 1,
        'pytz-2012j-py27_0.tar.bz2': 1,
        'pytz-2012j-py33_0.tar.bz2': 1,
        'requests-0.13.9-py26_0.tar.bz2': 1,
        'requests-0.13.9-py27_0.tar.bz2': 1,
        'requests-0.13.9-py33_0.tar.bz2': 1,
        'scikit-learn-0.13-np15py26_1.tar.bz2': 1,
        'scikit-learn-0.13-np15py27_1.tar.bz2': 1,
        'scikit-learn-0.13-np16py26_1.tar.bz2': 1,
        'scikit-learn-0.13-np16py27_1.tar.bz2': 1,
        'scikit-learn-0.13-np17py26_1.tar.bz2': 1,
        'scikit-learn-0.13-np17py27_1.tar.bz2': 1,
        'scipy-0.11.0-np15py26_3.tar.bz2': 1,
        'scipy-0.11.0-np15py27_3.tar.bz2': 1,
        'scipy-0.11.0-np16py26_3.tar.bz2': 1,
        'scipy-0.11.0-np16py27_3.tar.bz2': 1,
        'scipy-0.11.0-np17py26_3.tar.bz2': 1,
        'scipy-0.11.0-np17py27_3.tar.bz2': 1,
        'scipy-0.11.0-np17py33_3.tar.bz2': 1,
        'six-1.2.0-py26_0.tar.bz2': 1,
        'six-1.2.0-py27_0.tar.bz2': 1,
        'six-1.2.0-py33_0.tar.bz2': 1,
        'spyder-2.1.13-py27_0.tar.bz2': 1,
        'sqlalchemy-0.7.8-py26_0.tar.bz2': 1,
        'sqlalchemy-0.7.8-py27_0.tar.bz2': 1,
        'sqlalchemy-0.7.8-py33_0.tar.bz2': 1,
        'sympy-0.7.1-py26_0.tar.bz2': 1,
        'sympy-0.7.1-py27_0.tar.bz2': 1,
        'tornado-2.4.1-py26_0.tar.bz2': 1,
        'tornado-2.4.1-py27_0.tar.bz2': 1,
        'tornado-2.4.1-py33_0.tar.bz2': 1,
        'xlrd-0.9.0-py26_0.tar.bz2': 1,
        'xlrd-0.9.0-py27_0.tar.bz2': 1,
        'xlrd-0.9.0-py33_0.tar.bz2': 1,
        'xlwt-0.7.4-py26_0.tar.bz2': 1,
        'xlwt-0.7.4-py27_0.tar.bz2': 1}
    assert eqb == {
        'cairo-1.12.2-0.tar.bz2': 1,
        'cubes-0.10.2-py27_0.tar.bz2': 1,
        'dateutil-2.1-py26_0.tar.bz2': 1,
        'dateutil-2.1-py27_0.tar.bz2': 1,
        'dateutil-2.1-py33_0.tar.bz2': 1,
        'gevent-websocket-0.3.6-py26_1.tar.bz2': 1,
        'gevent-websocket-0.3.6-py27_1.tar.bz2': 1,
        'gevent_zeromq-0.2.5-py26_1.tar.bz2': 1,
        'gevent_zeromq-0.2.5-py27_1.tar.bz2': 1,
        'libnetcdf-4.2.1.1-0.tar.bz2': 1,
        'numexpr-2.0.1-np16py26_1.tar.bz2': 2,
        'numexpr-2.0.1-np16py26_2.tar.bz2': 1,
        'numexpr-2.0.1-np16py26_ce0.tar.bz2': 3,
        'numexpr-2.0.1-np16py26_p1.tar.bz2': 2,
        'numexpr-2.0.1-np16py26_p2.tar.bz2': 1,
        'numexpr-2.0.1-np16py26_pro0.tar.bz2': 3,
        'numexpr-2.0.1-np16py27_1.tar.bz2': 2,
        'numexpr-2.0.1-np16py27_2.tar.bz2': 1,
        'numexpr-2.0.1-np16py27_ce0.tar.bz2': 3,
        'numexpr-2.0.1-np16py27_p1.tar.bz2': 2,
        'numexpr-2.0.1-np16py27_p2.tar.bz2': 1,
        'numexpr-2.0.1-np16py27_pro0.tar.bz2': 3,
        'numexpr-2.0.1-np17py26_1.tar.bz2': 2,
        'numexpr-2.0.1-np17py26_2.tar.bz2': 1,
        'numexpr-2.0.1-np17py26_ce0.tar.bz2': 3,
        'numexpr-2.0.1-np17py26_p1.tar.bz2': 2,
        'numexpr-2.0.1-np17py26_p2.tar.bz2': 1,
        'numexpr-2.0.1-np17py26_pro0.tar.bz2': 3,
        'numexpr-2.0.1-np17py27_1.tar.bz2': 2,
        'numexpr-2.0.1-np17py27_2.tar.bz2': 1,
        'numexpr-2.0.1-np17py27_ce0.tar.bz2': 3,
        'numexpr-2.0.1-np17py27_p1.tar.bz2': 2,
        'numexpr-2.0.1-np17py27_p2.tar.bz2': 1,
        'numexpr-2.0.1-np17py27_pro0.tar.bz2': 3,
        'numpy-1.6.2-py26_3.tar.bz2': 1,
        'numpy-1.6.2-py27_3.tar.bz2': 1,
        'py2cairo-1.10.0-py26_0.tar.bz2': 1,
        'py2cairo-1.10.0-py27_0.tar.bz2': 1,
        'pycurl-7.19.0-py26_0.tar.bz2': 1,
        'pycurl-7.19.0-py27_0.tar.bz2': 1,
        'pysal-1.5.0-np15py27_0.tar.bz2': 1,
        'pysal-1.5.0-np16py27_0.tar.bz2': 1,
        'pysal-1.5.0-np17py27_0.tar.bz2': 1,
        'pytest-2.3.4-py26_0.tar.bz2': 1,
        'pytest-2.3.4-py27_0.tar.bz2': 1,
        'pyzmq-2.2.0.1-py26_0.tar.bz2': 1,
        'pyzmq-2.2.0.1-py27_0.tar.bz2': 1,
        'pyzmq-2.2.0.1-py33_0.tar.bz2': 1,
        'scikit-image-0.8.2-np16py26_0.tar.bz2': 1,
        'scikit-image-0.8.2-np16py27_0.tar.bz2': 1,
        'scikit-image-0.8.2-np17py26_0.tar.bz2': 1,
        'scikit-image-0.8.2-np17py27_0.tar.bz2': 1,
        'scikit-image-0.8.2-np17py33_0.tar.bz2': 1,
        'sphinx-1.1.3-py26_2.tar.bz2': 1,
        'sphinx-1.1.3-py27_2.tar.bz2': 1,
        'sphinx-1.1.3-py33_2.tar.bz2': 1,
        'statsmodels-0.4.3-np16py26_0.tar.bz2': 1,
        'statsmodels-0.4.3-np16py27_0.tar.bz2': 1,
        'statsmodels-0.4.3-np17py26_0.tar.bz2': 1,
        'statsmodels-0.4.3-np17py27_0.tar.bz2': 1,
        'system-5.8-0.tar.bz2': 1,
        'theano-0.5.0-np15py26_0.tar.bz2': 1,
        'theano-0.5.0-np15py27_0.tar.bz2': 1,
        'theano-0.5.0-np16py26_0.tar.bz2': 1,
        'theano-0.5.0-np16py27_0.tar.bz2': 1,
        'theano-0.5.0-np17py26_0.tar.bz2': 1,
        'theano-0.5.0-np17py27_0.tar.bz2': 1,
        'zeromq-2.2.0-0.tar.bz2': 1}


def test_unsat():
    # scipy 0.12.0b1 is not built for numpy 1.5, only 1.6 and 1.7
    assert raises(UnsatisfiableError, lambda: r.install(['numpy 1.5*', 'scipy 0.12.0b1']))
    # numpy 1.5 does not have a python 3 package
    assert raises(UnsatisfiableError, lambda: r.install(['numpy 1.5*', 'python 3*']))
    assert raises(UnsatisfiableError, lambda: r.install(['numpy 1.5*', 'numpy 1.6*']))


def test_nonexistent():
    assert not r.find_matches(MatchSpec('notarealpackage 2.0*'))
    assert raises(ResolvePackageNotFound, lambda: r.install(['notarealpackage 2.0*']))
    # This exact version of NumPy does not exist
    assert raises(ResolvePackageNotFound, lambda: r.install(['numpy 1.5']))


def test_nonexistent_deps():
    index2 = index.copy()
    index2['mypackage-1.0-py33_0.tar.bz2'] = IndexRecord(**{
        "channel": "defaults",
        "subdir": context.subdir,
        "md5": "0123456789",
        "fn": "doesnt-matter-here",
        'build': 'py33_0',
        'build_number': 0,
        'depends': ['nose', 'python 3.3*', 'notarealpackage 2.0*'],
        'name': 'mypackage',
        'requires': ['nose 1.2.1', 'python 3.3'],
        'version': '1.0',
    })
    index2['mypackage-1.1-py33_0.tar.bz2'] = IndexRecord(**{
        "channel": "defaults",
        "subdir": context.subdir,
        "md5": "0123456789",
        "fn": "doesnt-matter-here",
        'build': 'py33_0',
        'build_number': 0,
        'depends': ['nose', 'python 3.3*'],
        'name': 'mypackage',
        'requires': ['nose 1.2.1', 'python 3.3'],
        'version': '1.1',
    })
    index2['anotherpackage-1.0-py33_0.tar.bz2'] = IndexRecord(**{
        "channel": "defaults",
        "subdir": context.subdir,
        "md5": "0123456789",
        "fn": "doesnt-matter-here",
        'build': 'py33_0',
        'build_number': 0,
        'depends': ['nose', 'mypackage 1.1'],
        'name': 'anotherpackage',
        'requires': ['nose', 'mypackage 1.1'],
        'version': '1.0',
    })
    index2['anotherpackage-2.0-py33_0.tar.bz2'] = IndexRecord(**{
        "channel": "defaults",
        "subdir": context.subdir,
        "md5": "0123456789",
        "fn": "doesnt-matter-here",
        'build': 'py33_0',
        'build_number': 0,
        'depends': ['nose', 'mypackage'],
        'name': 'anotherpackage',
        'requires': ['nose', 'mypackage'],
        'version': '2.0',
    })
    index2 = {Dist(key): value for key, value in iteritems(index2)}
    r = Resolve(index2)

    assert set(r.find_matches(MatchSpec('mypackage'))) == {
        Dist('mypackage-1.0-py33_0.tar.bz2'),
        Dist('mypackage-1.1-py33_0.tar.bz2'),
    }
    assert set(d.to_filename() for d in r.get_reduced_index(['mypackage']).keys()) == {
        'mypackage-1.1-py33_0.tar.bz2',
        'nose-1.1.2-py33_0.tar.bz2',
        'nose-1.2.1-py33_0.tar.bz2',
        'nose-1.3.0-py33_0.tar.bz2',
        'openssl-1.0.1c-0.tar.bz2',
        'python-3.3.0-2.tar.bz2',
        'python-3.3.0-3.tar.bz2',
        'python-3.3.0-4.tar.bz2',
        'python-3.3.0-pro0.tar.bz2',
        'python-3.3.0-pro1.tar.bz2',
        'python-3.3.1-0.tar.bz2',
        'python-3.3.2-0.tar.bz2',
        'readline-6.2-0.tar.bz2',
        'sqlite-3.7.13-0.tar.bz2',
        'system-5.8-0.tar.bz2',
        'system-5.8-1.tar.bz2',
        'tk-8.5.13-0.tar.bz2',
        'zlib-1.2.7-0.tar.bz2'}

    target_result = r.install(['mypackage'])
    assert target_result == r.install(['mypackage 1.1'])
    assert target_result == [
        Dist(add_defaults_if_no_channel(dname)) for dname in [
        '<unknown>::mypackage-1.1-py33_0.tar.bz2',
        'nose-1.3.0-py33_0.tar.bz2',
        'openssl-1.0.1c-0.tar.bz2',
        'python-3.3.2-0.tar.bz2',
        'readline-6.2-0.tar.bz2',
        'sqlite-3.7.13-0.tar.bz2',
        'system-5.8-1.tar.bz2',
        'tk-8.5.13-0.tar.bz2',
        'zlib-1.2.7-0.tar.bz2',
    ]]
    assert raises(ResolvePackageNotFound, lambda: r.install(['mypackage 1.0']))
    assert raises(ResolvePackageNotFound, lambda: r.install(['mypackage 1.0', 'burgertime 1.0']))

    assert r.install(['anotherpackage 1.0']) == [
        Dist(add_defaults_if_no_channel(dname)) for dname in [
        '<unknown>::anotherpackage-1.0-py33_0.tar.bz2',
        '<unknown>::mypackage-1.1-py33_0.tar.bz2',
        'nose-1.3.0-py33_0.tar.bz2',
        'openssl-1.0.1c-0.tar.bz2',
        'python-3.3.2-0.tar.bz2',
        'readline-6.2-0.tar.bz2',
        'sqlite-3.7.13-0.tar.bz2',
        'system-5.8-1.tar.bz2',
        'tk-8.5.13-0.tar.bz2',
        'zlib-1.2.7-0.tar.bz2',
    ]]

    assert r.install(['anotherpackage']) == [
        Dist(add_defaults_if_no_channel(dname)) for dname in [
        '<unknown>::anotherpackage-2.0-py33_0.tar.bz2',
        '<unknown>::mypackage-1.1-py33_0.tar.bz2',
        'nose-1.3.0-py33_0.tar.bz2',
        'openssl-1.0.1c-0.tar.bz2',
        'python-3.3.2-0.tar.bz2',
        'readline-6.2-0.tar.bz2',
        'sqlite-3.7.13-0.tar.bz2',
        'system-5.8-1.tar.bz2',
        'tk-8.5.13-0.tar.bz2',
        'zlib-1.2.7-0.tar.bz2',
    ]]

    # This time, the latest version is messed up
    index3 = index.copy()
    index3['mypackage-1.1-py33_0.tar.bz2'] = IndexRecord(**{
        "channel": "defaults",
        "subdir": context.subdir,
        "md5": "0123456789",
        "fn": "doesnt-matter-here",
        'build': 'py33_0',
        'build_number': 0,
        'depends': ['nose', 'python 3.3*', 'notarealpackage 2.0*'],
        'name': 'mypackage',
        'requires': ['nose 1.2.1', 'python 3.3'],
        'version': '1.1',
    })
    index3['mypackage-1.0-py33_0.tar.bz2'] = IndexRecord(**{
        "channel": "defaults",
        "subdir": context.subdir,
        "md5": "0123456789",
        "fn": "doesnt-matter-here",
        'build': 'py33_0',
        'build_number': 0,
        'depends': ['nose', 'python 3.3*'],
        'name': 'mypackage',
        'requires': ['nose 1.2.1', 'python 3.3'],
        'version': '1.0',
    })
    index3['anotherpackage-1.0-py33_0.tar.bz2'] = IndexRecord(**{
        "channel": "defaults",
        "subdir": context.subdir,
        "md5": "0123456789",
        "fn": "doesnt-matter-here",
        'build': 'py33_0',
        'build_number': 0,
        'depends': ['nose', 'mypackage 1.0'],
        'name': 'anotherpackage',
        'requires': ['nose', 'mypackage 1.0'],
        'version': '1.0',
    })
    index3['anotherpackage-2.0-py33_0.tar.bz2'] = IndexRecord(**{
        "channel": "defaults",
        "subdir": context.subdir,
        "md5": "0123456789",
        "fn": "doesnt-matter-here",
        'build': 'py33_0',
        'build_number': 0,
        'depends': ['nose', 'mypackage'],
        'name': 'anotherpackage',
        'requires': ['nose', 'mypackage'],
        'version': '2.0',
    })
    index3 = {Dist(key): value for key, value in iteritems(index3)}
    r = Resolve(index3)

    assert set(d.to_filename() for d in r.find_matches(MatchSpec('mypackage'))) == {
        'mypackage-1.0-py33_0.tar.bz2',
        'mypackage-1.1-py33_0.tar.bz2',
        }
    assert set(d.to_filename() for d in r.get_reduced_index(['mypackage']).keys()) == {
        'mypackage-1.0-py33_0.tar.bz2',
        'nose-1.1.2-py33_0.tar.bz2',
        'nose-1.2.1-py33_0.tar.bz2',
        'nose-1.3.0-py33_0.tar.bz2',
        'openssl-1.0.1c-0.tar.bz2',
        'python-3.3.0-2.tar.bz2',
        'python-3.3.0-3.tar.bz2',
        'python-3.3.0-4.tar.bz2',
        'python-3.3.0-pro0.tar.bz2',
        'python-3.3.0-pro1.tar.bz2',
        'python-3.3.1-0.tar.bz2',
        'python-3.3.2-0.tar.bz2',
        'readline-6.2-0.tar.bz2',
        'sqlite-3.7.13-0.tar.bz2',
        'system-5.8-0.tar.bz2',
        'system-5.8-1.tar.bz2',
        'tk-8.5.13-0.tar.bz2',
        'zlib-1.2.7-0.tar.bz2'}

    assert r.install(['mypackage']) == r.install(['mypackage 1.0']) == [
        Dist(add_defaults_if_no_channel(dname)) for dname in [
        '<unknown>::mypackage-1.0-py33_0.tar.bz2',
        'nose-1.3.0-py33_0.tar.bz2',
        'openssl-1.0.1c-0.tar.bz2',
        'python-3.3.2-0.tar.bz2',
        'readline-6.2-0.tar.bz2',
        'sqlite-3.7.13-0.tar.bz2',
        'system-5.8-1.tar.bz2',
        'tk-8.5.13-0.tar.bz2',
        'zlib-1.2.7-0.tar.bz2',
    ]]
    assert raises(ResolvePackageNotFound, lambda: r.install(['mypackage 1.1']))

    assert r.install(['anotherpackage 1.0']) == [
        Dist(add_defaults_if_no_channel(dname))for dname in [
        '<unknown>::anotherpackage-1.0-py33_0.tar.bz2',
        '<unknown>::mypackage-1.0-py33_0.tar.bz2',
        'nose-1.3.0-py33_0.tar.bz2',
        'openssl-1.0.1c-0.tar.bz2',
        'python-3.3.2-0.tar.bz2',
        'readline-6.2-0.tar.bz2',
        'sqlite-3.7.13-0.tar.bz2',
        'system-5.8-1.tar.bz2',
        'tk-8.5.13-0.tar.bz2',
        'zlib-1.2.7-0.tar.bz2',
    ]]

    # If recursive checking is working correctly, this will give
    # anotherpackage 2.0, not anotherpackage 1.0
    assert r.install(['anotherpackage']) == [
        Dist(add_defaults_if_no_channel(dname))for dname in [
        '<unknown>::anotherpackage-2.0-py33_0.tar.bz2',
        '<unknown>::mypackage-1.0-py33_0.tar.bz2',
        'nose-1.3.0-py33_0.tar.bz2',
        'openssl-1.0.1c-0.tar.bz2',
        'python-3.3.2-0.tar.bz2',
        'readline-6.2-0.tar.bz2',
        'sqlite-3.7.13-0.tar.bz2',
        'system-5.8-1.tar.bz2',
        'tk-8.5.13-0.tar.bz2',
        'zlib-1.2.7-0.tar.bz2',
    ]]


def test_install_package_with_feature():
    index2 = index.copy()
    index2['mypackage-1.0-featurepy33_0.tar.bz2'] = IndexRecord(**{
        "channel": "defaults",
        "subdir": context.subdir,
        "md5": "0123456789",
        "fn": "doesnt-matter-here",
        'build': 'featurepy33_0',
        'build_number': 0,
        'depends': ['python 3.3*'],
        'name': 'mypackage',
        'version': '1.0',
        'features': 'feature',
    })
    index2['feature-1.0-py33_0.tar.bz2'] = IndexRecord(**{
        "channel": "defaults",
        "subdir": context.subdir,
        "md5": "0123456789",
        "fn": "doesnt-matter-here",
        'build': 'py33_0',
        'build_number': 0,
        'depends': ['python 3.3*'],
        'name': 'feature',
        'version': '1.0',
        'track_features': 'feature',
    })

    index2 = {Dist(key): value for key, value in iteritems(index2)}
    r = Resolve(index2)

    # It should not raise
    r.install(['mypackage','feature 1.0'])


def test_circular_dependencies():
    index2 = index.copy()
    index2['package1-1.0-0.tar.bz2'] = IndexRecord(**{
        "channel": "defaults",
        "subdir": context.subdir,
        "md5": "0123456789",
        "fn": "doesnt-matter-here",
        'build': '0',
        'build_number': 0,
        'depends': ['package2'],
        'name': 'package1',
        'requires': ['package2'],
        'version': '1.0',
    })
    index2['package2-1.0-0.tar.bz2'] = IndexRecord(**{
        "channel": "defaults",
        "subdir": context.subdir,
        "md5": "0123456789",
        "fn": "doesnt-matter-here",
        'build': '0',
        'build_number': 0,
        'depends': ['package1'],
        'name': 'package2',
        'requires': ['package1'],
        'version': '1.0',
    })
    index2 = {Dist(key): value for key, value in iteritems(index2)}
    r = Resolve(index2)

    assert set(r.find_matches(MatchSpec('package1'))) == {
        Dist('package1-1.0-0.tar.bz2'),
    }
    assert set(r.get_reduced_index(['package1']).keys()) == {
        Dist('package1-1.0-0.tar.bz2'),
        Dist('package2-1.0-0.tar.bz2'),
    }
    assert r.install(['package1']) == r.install(['package2']) == \
        r.install(['package1', 'package2']) == [
        Dist('package1-1.0-0.tar.bz2'),
        Dist('package2-1.0-0.tar.bz2'),
    ]


def test_optional_dependencies():
    index2 = index.copy()
    index2['package1-1.0-0.tar.bz2'] = IndexRecord(**{
        "channel": "defaults",
        "subdir": context.subdir,
        "md5": "0123456789",
        "fn": "doesnt-matter-here",
        'build': '0',
        'build_number': 0,
        'constrains': ['package2 >1.0'],
        'name': 'package1',
        'requires': ['package2'],
        'version': '1.0',
    })
    index2['package2-1.0-0.tar.bz2'] = IndexRecord(**{
        "channel": "defaults",
        "subdir": context.subdir,
        "md5": "0123456789",
        "fn": "doesnt-matter-here",
        'build': '0',
        'build_number': 0,
        'depends': [],
        'name': 'package2',
        'requires': [],
        'version': '1.0',
    })
    index2['package2-2.0-0.tar.bz2'] = IndexRecord(**{
        "channel": "defaults",
        "subdir": context.subdir,
        "md5": "0123456789",
        "fn": "doesnt-matter-here",
        'build': '0',
        'build_number': 0,
        'depends': [],
        'name': 'package2',
        'requires': [],
        'version': '2.0',
    })
    index2 = {Dist(key): value for key, value in iteritems(index2)}
    r = Resolve(index2)

    assert set(r.find_matches(MatchSpec('package1'))) == {
        Dist('package1-1.0-0.tar.bz2'),
    }
    assert set(r.get_reduced_index(['package1']).keys()) == {
        Dist('package1-1.0-0.tar.bz2'),
        Dist('package2-2.0-0.tar.bz2'),
    }
    assert r.install(['package1']) == [
        Dist('package1-1.0-0.tar.bz2'),
    ]
    assert r.install(['package1', 'package2']) == r.install(['package1', 'package2 >1.0']) == [
        Dist('package1-1.0-0.tar.bz2'),
        Dist('package2-2.0-0.tar.bz2'),
    ]
    assert raises(UnsatisfiableError, lambda: r.install(['package1', 'package2 <2.0']))
    assert raises(UnsatisfiableError, lambda: r.install(['package1', 'package2 1.0']))


def test_irrational_version():
    assert r.install(['pytz 2012d', 'python 3*'], returnall=True) == [[
        Dist(add_defaults_if_no_channel(fname)) for fname in [
        'openssl-1.0.1c-0.tar.bz2',
        'python-3.3.2-0.tar.bz2',
        'pytz-2012d-py33_0.tar.bz2',
        'readline-6.2-0.tar.bz2',
        'sqlite-3.7.13-0.tar.bz2',
        'system-5.8-1.tar.bz2',
        'tk-8.5.13-0.tar.bz2',
        'zlib-1.2.7-0.tar.bz2'
    ]]]


def test_no_features():
    # Without this, there would be another solution including 'scipy-0.11.0-np16py26_p3.tar.bz2'.
    assert r.install(['python 2.6*', 'numpy 1.6*', 'scipy 0.11*'],
        returnall=True) == [[Dist(add_defaults_if_no_channel(fname)) for fname in [
            'numpy-1.6.2-py26_4.tar.bz2',
            'openssl-1.0.1c-0.tar.bz2',
            'python-2.6.8-6.tar.bz2',
            'readline-6.2-0.tar.bz2',
            'scipy-0.11.0-np16py26_3.tar.bz2',
            'sqlite-3.7.13-0.tar.bz2',
            'system-5.8-1.tar.bz2',
            'tk-8.5.13-0.tar.bz2',
            'zlib-1.2.7-0.tar.bz2',
            ]]]

    assert r.install(['python 2.6*', 'numpy 1.6*', 'scipy 0.11*', 'mkl@'],
        returnall=True) == [[Dist(add_defaults_if_no_channel(fname)) for fname in [
            'mkl-rt-11.0-p0.tar.bz2',           # This,
            'numpy-1.6.2-py26_p4.tar.bz2',      # this,
            'openssl-1.0.1c-0.tar.bz2',
            'python-2.6.8-6.tar.bz2',
            'readline-6.2-0.tar.bz2',
            'scipy-0.11.0-np16py26_p3.tar.bz2', # and this are different.
            'sqlite-3.7.13-0.tar.bz2',
            'system-5.8-1.tar.bz2',
            'tk-8.5.13-0.tar.bz2',
            'zlib-1.2.7-0.tar.bz2',
            ]]]

    index2 = index.copy()
    index2["defaults::pandas-0.12.0-np16py27_0.tar.bz2"] = IndexRecord(**{
            "channel": "defaults",
            "subdir": context.subdir,
            "md5": "0123456789",
            "fn": "doesnt-matter-here",
            "build": "np16py27_0",
            "build_number": 0,
            "depends": [
              "dateutil",
              "numpy 1.6*",
              "python 2.7*",
              "pytz"
            ],
            "name": "pandas",
            "requires": [
              "dateutil 1.5",
              "numpy 1.6",
              "python 2.7",
              "pytz"
            ],
            "version": "0.12.0"
        })
    # Make it want to choose the pro version by having it be newer.
    index2["defaults::numpy-1.6.2-py27_p5.tar.bz2"] = IndexRecord(**{
            "channel": "defaults",
            "subdir": context.subdir,
            "md5": "0123456789",
            "fn": "doesnt-matter-here",
            "build": "py27_p5",
            "build_number": 5,
            "depends": [
              "mkl-rt 11.0",
              "python 2.7*"
            ],
            "features": "mkl",
            "name": "numpy",
            "pub_date": "2013-04-29",
            "requires": [
              "mkl-rt 11.0",
              "python 2.7"
            ],
            "version": "1.6.2"
        })

    index2 = {Dist(key): value for key, value in iteritems(index2)}
    r2 = Resolve(index2)

    # This should not pick any mkl packages (the difference here is that none
    # of the specs directly have mkl versions)
    assert r2.solve(['pandas 0.12.0 np16py27_0', 'python 2.7*'],
        returnall=True) == [[Dist(add_defaults_if_no_channel(fname)) for fname in [
            'dateutil-2.1-py27_1.tar.bz2',
            'numpy-1.6.2-py27_4.tar.bz2',
            'openssl-1.0.1c-0.tar.bz2',
            'pandas-0.12.0-np16py27_0.tar.bz2',
            'python-2.7.5-0.tar.bz2',
            'pytz-2013b-py27_0.tar.bz2',
            'readline-6.2-0.tar.bz2',
            'six-1.3.0-py27_0.tar.bz2',
            'sqlite-3.7.13-0.tar.bz2',
            'system-5.8-1.tar.bz2',
            'tk-8.5.13-0.tar.bz2',
            'zlib-1.2.7-0.tar.bz2',
            ]]]

    assert r2.solve(['pandas 0.12.0 np16py27_0', 'python 2.7*', 'mkl@'],
        returnall=True)[0] == [[Dist(add_defaults_if_no_channel(fname)) for fname in [
            'dateutil-2.1-py27_1.tar.bz2',
            'mkl-rt-11.0-p0.tar.bz2',           # This
            'numpy-1.6.2-py27_p5.tar.bz2',      # and this are different.
            'openssl-1.0.1c-0.tar.bz2',
            'pandas-0.12.0-np16py27_0.tar.bz2',
            'python-2.7.5-0.tar.bz2',
            'pytz-2013b-py27_0.tar.bz2',
            'readline-6.2-0.tar.bz2',
            'six-1.3.0-py27_0.tar.bz2',
            'sqlite-3.7.13-0.tar.bz2',
            'system-5.8-1.tar.bz2',
            'tk-8.5.13-0.tar.bz2',
            'zlib-1.2.7-0.tar.bz2',
            ]]][0]


def test_multiple_solution():
    index2 = index.copy()
    fn = 'pandas-0.11.0-np16py27_1.tar.bz2'
    res1 = set([fn])
    for k in range(1,15):
        fn2 = Dist('%s_%d.tar.bz2'%(fn[:-8],k))
        index2[fn2] = index[Dist(add_defaults_if_no_channel(fn))]
        res1.add(fn2)
    index2 = {Dist(key): value for key, value in iteritems(index2)}
    r = Resolve(index2)
    res = r.solve(['pandas', 'python 2.7*', 'numpy 1.6*'], returnall=True)
    res = set([y for x in res for y in x if r.package_name(y).startswith('pandas')])
    assert len(res) <= len(res1)


def test_broken_install():
    installed = r.install(['pandas', 'python 2.7*', 'numpy 1.6*'])
    assert installed == [Dist(add_defaults_if_no_channel(fname)) for fname in [
        'dateutil-2.1-py27_1.tar.bz2',
        'numpy-1.6.2-py27_4.tar.bz2',
        'openssl-1.0.1c-0.tar.bz2',
        'pandas-0.11.0-np16py27_1.tar.bz2',
        'python-2.7.5-0.tar.bz2',
        'pytz-2013b-py27_0.tar.bz2',
        'readline-6.2-0.tar.bz2',
        'scipy-0.12.0-np16py27_0.tar.bz2',
        'six-1.3.0-py27_0.tar.bz2',
        'sqlite-3.7.13-0.tar.bz2',
        'system-5.8-1.tar.bz2',
        'tk-8.5.13-0.tar.bz2',
        'zlib-1.2.7-0.tar.bz2']]

    # Add an incompatible numpy; installation should be untouched
    installed1 = list(installed)
    installed1[1] = Dist('defaults::numpy-1.7.1-py33_p0.tar.bz2')
    assert set(r.install([], installed1)) == set(installed1)
    assert r.install(['numpy 1.6*'], installed1) == installed  # adding numpy spec again snaps the packages back to a consistent state

    # Add an incompatible pandas; installation should be untouched, then fixed
    installed2 = list(installed)
    installed2[3] = Dist('defaults::pandas-0.11.0-np17py27_1.tar.bz2')
    assert set(r.install([], installed2)) == set(installed2)
    assert r.install(['pandas'], installed2) == installed

    # Removing pandas should fix numpy, since pandas depends on it
    installed3 = list(installed)
    installed3[1] = Dist('defaults::numpy-1.7.1-py33_p0.tar.bz2')
    installed3[3] = Dist('defaults::pandas-0.11.0-np17py27_1.tar.bz2')
    installed4 = r.remove(['pandas'], installed)
    assert r.bad_installed(installed4, [])[0] is None

    # Tests removed involving packages not in the index, because we
    # always insure installed packages _are_ in the index


def test_remove():
    installed = r.install(['pandas', 'python 2.7*'])
    assert installed == [Dist(add_defaults_if_no_channel(fname)) for fname in [
        'dateutil-2.1-py27_1.tar.bz2',
        'numpy-1.7.1-py27_0.tar.bz2',
        'openssl-1.0.1c-0.tar.bz2',
        'pandas-0.11.0-np17py27_1.tar.bz2',
        'python-2.7.5-0.tar.bz2',
        'pytz-2013b-py27_0.tar.bz2',
        'readline-6.2-0.tar.bz2',
        'scipy-0.12.0-np17py27_0.tar.bz2',
        'six-1.3.0-py27_0.tar.bz2',
        'sqlite-3.7.13-0.tar.bz2',
        'system-5.8-1.tar.bz2',
        'tk-8.5.13-0.tar.bz2',
        'zlib-1.2.7-0.tar.bz2']]

    assert r.remove(['pandas'], installed=installed) == [
        Dist(add_defaults_if_no_channel(fname)) for fname in [
        'dateutil-2.1-py27_1.tar.bz2',
        'numpy-1.7.1-py27_0.tar.bz2',
        'openssl-1.0.1c-0.tar.bz2',
        'python-2.7.5-0.tar.bz2',
        'pytz-2013b-py27_0.tar.bz2',
        'readline-6.2-0.tar.bz2',
        'scipy-0.12.0-np17py27_0.tar.bz2',
        'six-1.3.0-py27_0.tar.bz2',
        'sqlite-3.7.13-0.tar.bz2',
        'system-5.8-1.tar.bz2',
        'tk-8.5.13-0.tar.bz2',
        'zlib-1.2.7-0.tar.bz2']]

    # Pandas requires numpy
    assert r.remove(['numpy'], installed=installed) == [
        Dist(add_defaults_if_no_channel(fname)) for fname in [
        'dateutil-2.1-py27_1.tar.bz2',
        'openssl-1.0.1c-0.tar.bz2',
        'python-2.7.5-0.tar.bz2',
        'pytz-2013b-py27_0.tar.bz2',
        'readline-6.2-0.tar.bz2',
        'six-1.3.0-py27_0.tar.bz2',
        'sqlite-3.7.13-0.tar.bz2',
        'system-5.8-1.tar.bz2',
        'tk-8.5.13-0.tar.bz2',
        'zlib-1.2.7-0.tar.bz2']]


def test_channel_priority():
    fn1 = 'pandas-0.10.1-np17py27_0.tar.bz2'
    fn2 = 'other::' + fn1
    spec = ['pandas', 'python 2.7*']
    index2 = index.copy()
    index2[Dist(fn2)] = index2[Dist(add_defaults_if_no_channel(fn1))].copy()
    index2 = {Dist(key): value for key, value in iteritems(index2)}
    r2 = Resolve(index2)
    rec = r2.index[Dist(fn2)]

    with env_var("CONDA_CHANNEL_PRIORITY", "True", reset_context):
        r2.index[Dist(fn2)] = IndexRecord.from_objects(r2.index[Dist(fn2)], priority=0)
        # Should select the "other", older package because it
        # has a lower channel priority number
        installed1 = r2.install(spec)
        # Should select the newer package because now the "other"
        # package has a higher priority number
        r2.index[Dist(fn2)] = IndexRecord.from_objects(r2.index[Dist(fn2)], priority=2)
        installed2 = r2.install(spec)
        # Should also select the newer package because we have
        # turned off channel priority altogether

    with env_var("CONDA_CHANNEL_PRIORITY", "False", reset_context):
        r2.index[Dist(fn2)] = IndexRecord.from_objects(r2.index[Dist(fn2)], priority=0)
        installed3 = r2.install(spec)
        assert installed1 != installed2
        assert installed1 != installed3
        assert installed2 == installed3


def test_dependency_sort():
    specs = ['pandas','python 2.7*','numpy 1.6*']
    installed = r.install(specs)
    must_have = {r.package_name(dist): dist for dist in installed}
    installed = r.dependency_sort(must_have)

    results_should_be = [
        'openssl-1.0.1c-0',
        'readline-6.2-0',
        'sqlite-3.7.13-0',
        'system-5.8-1',
        'tk-8.5.13-0',
        'zlib-1.2.7-0',
        'python-2.7.5-0',
        'numpy-1.6.2-py27_4',
        'pytz-2013b-py27_0',
        'six-1.3.0-py27_0',
        'dateutil-2.1-py27_1',
        'scipy-0.12.0-np16py27_0',
        'pandas-0.11.0-np16py27_1'
    ]
    assert len(installed) == len(results_should_be)
    assert [d.dist_name for d in installed] == results_should_be


def test_update_deps():
    installed = r.install(['python 2.7*', 'numpy 1.6*', 'pandas 0.10.1'])
    assert installed == [Dist(add_defaults_if_no_channel(fn)) for fn in [
        'dateutil-2.1-py27_1.tar.bz2',
        'numpy-1.6.2-py27_4.tar.bz2',
        'openssl-1.0.1c-0.tar.bz2',
        'pandas-0.10.1-np16py27_0.tar.bz2',
        'python-2.7.5-0.tar.bz2',
        'readline-6.2-0.tar.bz2',
        'scipy-0.11.0-np16py27_3.tar.bz2',
        'six-1.3.0-py27_0.tar.bz2',
        'sqlite-3.7.13-0.tar.bz2',
        'system-5.8-1.tar.bz2',
        'tk-8.5.13-0.tar.bz2',
        'zlib-1.2.7-0.tar.bz2',
    ]]

    # scipy, and pandas should all be updated here. pytz is a new
    # dependency of pandas. But numpy does not _need_ to be updated
    # to get the latest version of pandas, so it stays put.
    assert r.install(['pandas', 'python 2.7*'], installed=installed,
        update_deps=True, returnall=True) == [[Dist(add_defaults_if_no_channel(fn)) for fn in [
        'dateutil-2.1-py27_1.tar.bz2',
        'numpy-1.6.2-py27_4.tar.bz2',
        'openssl-1.0.1c-0.tar.bz2',
        'pandas-0.11.0-np16py27_1.tar.bz2',
        'python-2.7.5-0.tar.bz2',
        'pytz-2013b-py27_0.tar.bz2',
        'readline-6.2-0.tar.bz2',
        'scipy-0.12.0-np16py27_0.tar.bz2',
        'six-1.3.0-py27_0.tar.bz2',
        'sqlite-3.7.13-0.tar.bz2',
        'system-5.8-1.tar.bz2',
        'tk-8.5.13-0.tar.bz2',
        'zlib-1.2.7-0.tar.bz2']]]

    # pandas should be updated here. However, it's going to try to not update
    # scipy, so it won't be updated to the latest version (0.11.0).
    assert r.install(['pandas', 'python 2.7*'], installed=installed,
        update_deps=False, returnall=True) == [[Dist(add_defaults_if_no_channel(fn)) for fn in [
        'dateutil-2.1-py27_1.tar.bz2',
        'numpy-1.6.2-py27_4.tar.bz2',
        'openssl-1.0.1c-0.tar.bz2',
        'pandas-0.10.1-np16py27_0.tar.bz2',
        'python-2.7.5-0.tar.bz2',
        'readline-6.2-0.tar.bz2',
        'scipy-0.11.0-np16py27_3.tar.bz2',
        'six-1.3.0-py27_0.tar.bz2',
        'sqlite-3.7.13-0.tar.bz2',
        'system-5.8-1.tar.bz2',
        'tk-8.5.13-0.tar.bz2',
        'zlib-1.2.7-0.tar.bz2',
    ]]]<|MERGE_RESOLUTION|>--- conflicted
+++ resolved
@@ -1,32 +1,16 @@
 from __future__ import absolute_import, print_function
 
-<<<<<<< HEAD
-=======
-import json
->>>>>>> f77a4789
 import unittest
 
 from conda.base.context import context, reset_context
 from conda.common.compat import iteritems
 from conda.common.io import env_var
-<<<<<<< HEAD
-from conda.exceptions import NoPackagesFoundError, UnsatisfiableError
-from conda.models.dist import Dist
-from conda.models.index_record import IndexRecord
-from conda.resolve import MatchSpec, Resolve
-from .helpers import raises, get_index_r_1
-=======
-
-from conda.base.context import reset_context
-from conda.common.compat import iteritems, text_type
 from conda.exceptions import UnsatisfiableError
 from conda.models.dist import Dist
 from conda.models.index_record import IndexRecord
-from os.path import dirname, join
-
 from conda.resolve import MatchSpec, Resolve, ResolvePackageNotFound
 from tests.helpers import raises
->>>>>>> f77a4789
+from .helpers import get_index_r_1
 
 index, r, = get_index_r_1()
 
